[workspace]
members = [
<<<<<<< HEAD
    "mpt_trie",
    "smt_trie",
    "proof_gen",
    "trace_decoder",
=======
    "compat",
>>>>>>> d02e1509
    "evm_arithmetization",
    "mpt_trie",
    "proc_macro",
    "proof_gen",
    "smt_trie",
    "trace_decoder",
    "zero_bin/common",
    "zero_bin/leader",
    "zero_bin/ops",
    "zero_bin/prover",
    "zero_bin/rpc",
<<<<<<< HEAD
    "zero_bin/prover",
    "compat",
=======
    "zero_bin/verifier",
    "zero_bin/worker",
>>>>>>> d02e1509
]
resolver = "2"

[workspace.package]
edition = "2021"
license = "MIT OR Apache-2.0"
repository = "https://github.com/0xPolygonZero/zk_evm"
homepage = "https://github.com/0xPolygonZero/zk_evm"
keywords = ["cryptography", "STARK", "plonky2", "ethereum", "zk"]
categories = ["cryptography::cryptocurrencies"]

[workspace.dependencies]
<<<<<<< HEAD
__compat_primitive_types = { version = "0.12.2", package = "primitive-types" }
=======
>>>>>>> d02e1509
alloy = { git = "https://github.com/alloy-rs/alloy", tag = 'v0.1.1', default-features = false, features = [
    "consensus",
    "reqwest",
    "json-rpc",
    "rlp",
    "rpc",
    "rpc-client",
    "rpc-types-eth",
    "rpc-types-trace",
    "providers",
    "transports",
    "transport-http",
    "rpc-types-debug",
] }
anyhow = "1.0.86"
async-stream = "0.3.5"
axum = "0.7.5"
bitflags = "2.5.0"
bitvec = "1.0.1"
bytes = "1.6.0"
ciborium = "0.2.2"
ciborium-io = "0.2.2"
clap = { version = "4.5.7", features = ["derive", "env"] }
compat = { path = "compat" }
criterion = "0.5.1"
dotenvy = "0.15.7"
either = "1.12.0"
enum-as-inner = "0.6.0"
enumn = "0.1.13"
env_logger = "0.11.3"
eth_trie = "0.4.0"
ethereum-types = "0.14.1"
evm_arithmetization = { path = "evm_arithmetization", version = "0.2.0" }
futures = "0.3.30"
hashbrown = "0.14.5"
hex = "0.4.3"
hex-literal = "0.4.1"
impl-codec = "0.6.0"
impl-num-traits = "0.1.2"
impl-rlp = "0.3.0"
impl-serde = "0.4.0"
itertools = "0.13.0"
keccak-hash = "0.10.0"
log = "0.4.21"
mpt_trie = { path = "mpt_trie", version = "0.3.0" }
num = "0.4.3"
num-bigint = "0.4.5"
num-traits = "0.2.19"
nunny = "0.2.1"
once_cell = "1.19.0"
paladin-core = "0.4.2"
parking_lot = "0.12.3"
paste = "1.0.15"
pest = "2.7.10"
pest_derive = "2.7.10"
pretty_env_logger = "0.5.0"
proof_gen = { path = "proof_gen", version = "0.2.0" }
rand = "0.8.5"
rand_chacha = "0.3.1"
ripemd = "0.1.3"
rlp = "0.5.2"
rlp-derive = "0.1.0"
ruint = "1.12.3"
serde = "1.0.203"
serde_json = "1.0.118"
serde_path_to_error = "0.1.16"
serde_with = "3.8.1"
sha2 = "0.10.8"
smt_trie = { path = "smt_trie", version = "0.1.0" }
static_assertions = "1.1.0"
thiserror = "1.0.61"
tiny-keccak = "2.0.2"
tokio = { version = "1.38.0", features = ["full"] }
toml = "0.8.14"
tower = "0.4"
trace_decoder = { path = "trace_decoder", version = "0.4.0" }
tracing = "0.1"
tracing-subscriber = { version = "0.3", features = ["env-filter"] }
u4 = "0.1.0"
uint = "0.9.5"
url = "2.5.2"
<<<<<<< HEAD
winnow = "0.6.13"

=======
lru = "0.12.3"
>>>>>>> d02e1509

# zero-bin related dependencies
ops = { path = "zero_bin/ops" }
prover = { path = "zero_bin/prover" }
rpc = { path = "zero_bin/rpc" }
zero_bin_common = { path = "zero_bin/common" }

# plonky2-related dependencies
plonky2 = "0.2.2"
plonky2_maybe_rayon = "0.2.0"
plonky2_util = "0.2.0"
starky = "0.4.0"

# proc macro related dependencies
proc-macro2 = "1.0"
quote = "1.0"
syn = "2.0"
trybuild = "1.0"
zk_evm_proc_macro = { path = "proc_macro" }<|MERGE_RESOLUTION|>--- conflicted
+++ resolved
@@ -1,13 +1,6 @@
 [workspace]
 members = [
-<<<<<<< HEAD
-    "mpt_trie",
-    "smt_trie",
-    "proof_gen",
-    "trace_decoder",
-=======
     "compat",
->>>>>>> d02e1509
     "evm_arithmetization",
     "mpt_trie",
     "proc_macro",
@@ -19,13 +12,8 @@
     "zero_bin/ops",
     "zero_bin/prover",
     "zero_bin/rpc",
-<<<<<<< HEAD
-    "zero_bin/prover",
-    "compat",
-=======
     "zero_bin/verifier",
     "zero_bin/worker",
->>>>>>> d02e1509
 ]
 resolver = "2"
 
@@ -38,10 +26,7 @@
 categories = ["cryptography::cryptocurrencies"]
 
 [workspace.dependencies]
-<<<<<<< HEAD
 __compat_primitive_types = { version = "0.12.2", package = "primitive-types" }
-=======
->>>>>>> d02e1509
 alloy = { git = "https://github.com/alloy-rs/alloy", tag = 'v0.1.1', default-features = false, features = [
     "consensus",
     "reqwest",
@@ -86,6 +71,7 @@
 itertools = "0.13.0"
 keccak-hash = "0.10.0"
 log = "0.4.21"
+lru = "0.12.3"
 mpt_trie = { path = "mpt_trie", version = "0.3.0" }
 num = "0.4.3"
 num-bigint = "0.4.5"
@@ -123,12 +109,7 @@
 u4 = "0.1.0"
 uint = "0.9.5"
 url = "2.5.2"
-<<<<<<< HEAD
 winnow = "0.6.13"
-
-=======
-lru = "0.12.3"
->>>>>>> d02e1509
 
 # zero-bin related dependencies
 ops = { path = "zero_bin/ops" }
