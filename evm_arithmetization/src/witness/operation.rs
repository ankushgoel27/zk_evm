use ethereum_types::{BigEndianHash, U256};
use itertools::Itertools;
use keccak_hash::keccak;
use plonky2::field::types::Field;

use super::transition::Transition;
use super::util::{
    byte_packing_log, byte_unpacking_log, mem_read_with_log, mem_write_log,
    mem_write_partial_log_and_fill, push_no_write, push_with_write,
};
use crate::arithmetic::BinaryOperator;
use crate::cpu::columns::CpuColumnsView;
use crate::cpu::kernel::aggregator::KERNEL;
use crate::cpu::kernel::assembler::BYTES_PER_OFFSET;
use crate::cpu::kernel::constants::context_metadata::ContextMetadata;
use crate::cpu::simple_logic::eq_iszero::generate_pinv_diff;
use crate::cpu::stack::MAX_USER_STACK_SIZE;
use crate::extension_tower::BN_BASE;
use crate::memory::segments::Segment;
use crate::util::u256_to_usize;
use crate::witness::errors::MemoryError::VirtTooLarge;
use crate::witness::errors::ProgramError;
use crate::witness::memory::{MemoryAddress, MemoryChannel, MemoryOp, MemoryOpKind};
use crate::witness::operation::MemoryChannel::GeneralPurpose;
use crate::witness::util::{
    keccak_sponge_log, mem_read_gp_with_log_and_fill, mem_write_gp_log_and_fill,
    stack_pop_with_log_and_fill,
};
use crate::{arithmetic, logic};

#[derive(Clone, Copy, Debug, Eq, PartialEq)]
pub(crate) enum Operation {
    Iszero,
    Not,
    /// (syscall number, minimum stack length, increases stack length)
    Syscall(u8, usize, bool),
    Eq,
    BinaryLogic(logic::Op),
    BinaryArithmetic(arithmetic::BinaryOperator),
    TernaryArithmetic(arithmetic::TernaryOperator),
    KeccakGeneral,
    ProverInput,
    Pop,
    Jump,
    Jumpi,
    Pc,
    Jumpdest,
    Push(u8),
    Dup(u8),
    Swap(u8),
    GetContext,
    SetContext,
    Mload32Bytes,
    Mstore32Bytes(u8),
    ExitKernel,
    MloadGeneral,
    MstoreGeneral,
}

// Contexts in the kernel are shifted by 2^64, so that they can be combined with
// the segment and virtual address components in a single U256 word.
pub(crate) const CONTEXT_SCALING_FACTOR: usize = 64;

/// Adds a CPU row filled with the two inputs and the output of a logic
/// operation. Generates a new logic operation and adds it to the vector of
/// operation in `LogicStark`. Adds three memory read operations to
/// `MemoryStark`: for the two inputs and the output.
pub(crate) fn generate_binary_logic_op<F: Field, T: Transition<F>>(
    op: logic::Op,
    state: &mut T,
    mut row: CpuColumnsView<F>,
) -> Result<(), ProgramError> {
    let generation_state = state.get_mut_generation_state();
    let [(in0, _), (in1, log_in1)] =
        stack_pop_with_log_and_fill::<2, _>(generation_state, &mut row)?;
    let operation = logic::Operation::new(op, in0, in1);

    push_no_write(generation_state, operation.result);

    state.push_logic(operation);
    state.push_memory(log_in1);
    state.push_cpu(row);
    Ok(())
}

pub(crate) fn generate_binary_arithmetic_op<F: Field, T: Transition<F>>(
    operator: arithmetic::BinaryOperator,
    state: &mut T,
    mut row: CpuColumnsView<F>,
) -> Result<(), ProgramError> {
    let generation_state = state.get_mut_generation_state();
    let [(input0, _), (input1, log_in1)] =
        stack_pop_with_log_and_fill::<2, _>(generation_state, &mut row)?;
    let operation = arithmetic::Operation::binary(operator, input0, input1);

    if operator == arithmetic::BinaryOperator::AddFp254
        || operator == arithmetic::BinaryOperator::MulFp254
        || operator == arithmetic::BinaryOperator::SubFp254
    {
        let channel = &mut row.mem_channels[2];

        let val_limbs: [u64; 4] = BN_BASE.0;
        for (i, limb) in val_limbs.into_iter().enumerate() {
            channel.value[2 * i] = F::from_canonical_u32(limb as u32);
            channel.value[2 * i + 1] = F::from_canonical_u32((limb >> 32) as u32);
        }
    }

    push_no_write(generation_state, operation.result());

    state.push_arithmetic(operation);
    state.push_memory(log_in1);
    state.push_cpu(row);
    Ok(())
}

pub(crate) fn generate_ternary_arithmetic_op<F: Field, T: Transition<F>>(
    operator: arithmetic::TernaryOperator,
    state: &mut T,
    mut row: CpuColumnsView<F>,
) -> Result<(), ProgramError> {
    let generation_state = state.get_mut_generation_state();
    let [(input0, _), (input1, log_in1), (input2, log_in2)] =
        stack_pop_with_log_and_fill::<3, _>(generation_state, &mut row)?;
    let operation = arithmetic::Operation::ternary(operator, input0, input1, input2);

    push_no_write(generation_state, operation.result());

    state.push_arithmetic(operation);
    state.push_memory(log_in1);
    state.push_memory(log_in2);
    state.push_cpu(row);
    Ok(())
}

pub(crate) fn generate_keccak_general<F: Field, T: Transition<F>>(
    state: &mut T,
    mut row: CpuColumnsView<F>,
) -> Result<(), ProgramError> {
    let generation_state = state.get_mut_generation_state();
    let [(addr, _), (len, log_in1)] =
        stack_pop_with_log_and_fill::<2, _>(generation_state, &mut row)?;
    let len = u256_to_usize(len)?;

    let base_address = MemoryAddress::new_bundle(addr)?;
    let input = (0..len)
        .map(|i| {
            let address = MemoryAddress {
                virt: base_address.virt.saturating_add(i),
                ..base_address
            };
            let val = generation_state.memory.get_with_init(address);
            val.low_u32() as u8
        })
        .collect_vec();
    log::debug!("Hashing {:?}", input);

    let hash = keccak(&input);
    push_no_write(generation_state, hash.into_uint());

    keccak_sponge_log(state, base_address, input);

    state.push_memory(log_in1);
    state.push_cpu(row);
    Ok(())
}

pub(crate) fn generate_prover_input<F: Field, T: Transition<F>>(
    state: &mut T,
    mut row: CpuColumnsView<F>,
) -> Result<(), ProgramError> {
    let generation_state = state.get_mut_generation_state();
    let pc = generation_state.registers.program_counter;
    let input_fn = &KERNEL.prover_inputs[&pc];
<<<<<<< HEAD
    let input = state.prover_input(input_fn)?;
    let opcode = 0xee.into();
=======
    let input = generation_state.prover_input(input_fn)?;
    let opcode = 0x49.into();
>>>>>>> 89beb4ef
    // `ArithmeticStark` range checks `mem_channels[0]`, which contains
    // the top of the stack, `mem_channels[1]`, `mem_channels[2]` and
    // next_row's `mem_channels[0]` which contains the next top of the stack.
    // Our goal here is to range-check the input, in the next stack top.
    let range_check_op = arithmetic::Operation::range_check(
        generation_state.registers.stack_top,
        U256::from(0),
        U256::from(0),
        opcode,
        input,
    );

    push_with_write(state, &mut row, input)?;

    state.push_arithmetic(range_check_op);
    state.push_cpu(row);
    Ok(())
}

pub(crate) fn generate_pop<F: Field, T: Transition<F>>(
    state: &mut T,
    mut row: CpuColumnsView<F>,
) -> Result<(), ProgramError> {
    let generation_state = state.get_mut_generation_state();
    let [(_, _)] = stack_pop_with_log_and_fill::<1, _>(generation_state, &mut row)?;

    let diff = row.stack_len - F::ONE;
    if let Some(inv) = diff.try_inverse() {
        row.general.stack_mut().stack_inv = inv;
        row.general.stack_mut().stack_inv_aux = F::ONE;
        row.general.stack_mut().stack_inv_aux_2 = F::ONE;
        generation_state.registers.is_stack_top_read = true;
    } else {
        row.general.stack_mut().stack_inv = F::ZERO;
        row.general.stack_mut().stack_inv_aux = F::ZERO;
    }

    state.push_cpu(row);

    Ok(())
}

pub(crate) fn generate_pc<F: Field, T: Transition<F>>(
    state: &mut T,
    mut row: CpuColumnsView<F>,
) -> Result<(), ProgramError> {
    push_with_write(
        state,
        &mut row,
        state.get_registers().program_counter.into(),
    )?;
    state.push_cpu(row);
    Ok(())
}

pub(crate) fn generate_jumpdest<F: Field, T: Transition<F>>(
    state: &mut T,
    row: CpuColumnsView<F>,
) -> Result<(), ProgramError> {
    state.push_cpu(row);
    Ok(())
}

pub(crate) fn generate_get_context<F: Field, T: Transition<F>>(
    state: &mut T,
    mut row: CpuColumnsView<F>,
) -> Result<(), ProgramError> {
    let generation_state = state.get_mut_generation_state();
    // Same logic as push_with_write, but we have to use channel 3 for stack
    // constraint reasons.
    let write = if generation_state.registers.stack_len == 0 {
        None
    } else {
        let address = MemoryAddress::new(
            generation_state.registers.context,
            Segment::Stack,
            generation_state.registers.stack_len - 1,
        );
        let res = mem_write_gp_log_and_fill(
            2,
            address,
            generation_state,
            &mut row,
            generation_state.registers.stack_top,
        );
        Some(res)
    };
    push_no_write(
        generation_state,
        // The fetched value needs to be scaled before being pushed.
        U256::from(generation_state.registers.context) << CONTEXT_SCALING_FACTOR,
    );
    if let Some(log) = write {
        state.push_memory(log);
    }
    state.push_cpu(row);
    Ok(())
}

pub(crate) fn generate_set_context<F: Field, T: Transition<F>>(
    state: &mut T,
    mut row: CpuColumnsView<F>,
) -> Result<(), ProgramError> {
    let generation_state = state.get_mut_generation_state();
    let [(ctx, _)] = stack_pop_with_log_and_fill::<1, _>(generation_state, &mut row)?;

    let sp_to_save = generation_state.registers.stack_len.into();

    let old_ctx = generation_state.registers.context;
    // The popped value needs to be scaled down.
    let new_ctx = u256_to_usize(ctx >> CONTEXT_SCALING_FACTOR)?;

    let sp_field = ContextMetadata::StackSize.unscale();
    let old_sp_addr = MemoryAddress::new(old_ctx, Segment::ContextMetadata, sp_field);
    let new_sp_addr = MemoryAddress::new(new_ctx, Segment::ContextMetadata, sp_field);

    // This channel will hold in limb 0 and 1 the one-limb value of two separate
    // memory operations: the old stack pointer write and the new stack pointer
    // read. Channels only matter for time stamps: the write must happen before
    // the read.
    let log_write_old_sp =
        mem_write_log(GeneralPurpose(1), old_sp_addr, generation_state, sp_to_save);
    let (new_sp, log_read_new_sp) = if old_ctx == new_ctx {
        let op = MemoryOp::new(
            MemoryChannel::GeneralPurpose(2),
            generation_state.traces.clock(),
            new_sp_addr,
            MemoryOpKind::Read,
            sp_to_save,
        );
        (sp_to_save, op)
    } else {
        // Even though we might be in the interpreter, `Stack` is not part of the
        // preinitialized segments, so we don't need to carry out the additional checks
        // when get the value from memory.
        mem_read_with_log(GeneralPurpose(2), new_sp_addr, generation_state)
    };

    // If the new stack isn't empty, read stack_top from memory.
<<<<<<< HEAD
    let new_sp = new_sp.as_usize();
    if new_sp > 0 {
=======
    let new_sp = u256_to_usize(new_sp)?;
    let log_read_new_top = if new_sp > 0 {
>>>>>>> 89beb4ef
        // Set up columns to disable the channel if it *is* empty.
        let new_sp_field = F::from_canonical_usize(new_sp);
        if let Some(inv) = new_sp_field.try_inverse() {
            row.general.stack_mut().stack_inv = inv;
            row.general.stack_mut().stack_inv_aux = F::ONE;
            row.general.stack_mut().stack_inv_aux_2 = F::ONE;
        } else {
            row.general.stack_mut().stack_inv = F::ZERO;
            row.general.stack_mut().stack_inv_aux = F::ZERO;
            row.general.stack_mut().stack_inv_aux_2 = F::ZERO;
        }

        let new_top_addr = MemoryAddress::new(new_ctx, Segment::Stack, new_sp - 1);
        // Even though we might be in the interpreter, `Stack` is not part of the
        // preinitialized segments, so we don't need to carry out the additional checks
        // when get the value from memory.
        let (new_top, log_read_new_top) =
            mem_read_gp_with_log_and_fill(2, new_top_addr, generation_state, &mut row);
        generation_state.registers.stack_top = new_top;
        Some(log_read_new_top)
    } else {
        row.general.stack_mut().stack_inv = F::ZERO;
        row.general.stack_mut().stack_inv_aux = F::ZERO;
        None
    };

    generation_state.registers.context = new_ctx;
    generation_state.registers.stack_len = new_sp;
    if let Some(mem_op) = log_read_new_top {
        state.push_memory(mem_op);
    }
    state.push_memory(log_write_old_sp);
    state.push_memory(log_read_new_sp);
    state.push_cpu(row);

    Ok(())
}

pub(crate) fn generate_push<F: Field, T: Transition<F>>(
    n: u8,
    state: &mut T,
    mut row: CpuColumnsView<F>,
) -> Result<(), ProgramError> {
    let generation_state = state.get_mut_generation_state();
    let code_context = generation_state.registers.code_context();
    let num_bytes = n as usize;
    if num_bytes > 32 {
        // The call to `U256::from_big_endian()` would panic.
        return Err(ProgramError::IntegerTooLarge);
    }
    let initial_offset = generation_state.registers.program_counter + 1;

    let base_address = MemoryAddress::new(code_context, Segment::Code, initial_offset);
    // First read val without going through `mem_read_with_log` type methods, so we
    // can pass it to stack_push_log_and_fill.
    let bytes = (0..num_bytes)
        .map(|i| {
            generation_state
                .memory
                .get_with_init(MemoryAddress {
                    virt: base_address.virt + i,
                    ..base_address
                })
                .low_u32() as u8
        })
        .collect_vec();

    let val = U256::from_big_endian(&bytes);
    push_with_write(state, &mut row, val)?;

    byte_packing_log(state, base_address, bytes);

    state.push_cpu(row);

    Ok(())
}

// This instruction is special. The order of the operations are:
// - Write `stack_top` at `stack[stack_len - 1]`
// - Read `val` at `stack[stack_len - 1 - n]`
// - Update `stack_top` with `val` and add 1 to `stack_len`
// Since the write must happen before the read, the normal way of assigning
// GP channels doesn't work and we must handle them manually.
pub(crate) fn generate_dup<F: Field, T: Transition<F>>(
    n: u8,
    state: &mut T,
    mut row: CpuColumnsView<F>,
) -> Result<(), ProgramError> {
    let generation_state = state.get_mut_generation_state();
    // Same logic as in `push_with_write`, but we use the channel GP(0) instead.
    if !generation_state.registers.is_kernel
        && generation_state.registers.stack_len >= MAX_USER_STACK_SIZE
    {
        return Err(ProgramError::StackOverflow);
    }
    if n as usize >= generation_state.registers.stack_len {
        return Err(ProgramError::StackUnderflow);
    }
    let stack_top = generation_state.registers.stack_top;
    let address = MemoryAddress::new(
        generation_state.registers.context,
        Segment::Stack,
        generation_state.registers.stack_len - 1,
    );
    let log_push = mem_write_gp_log_and_fill(1, address, generation_state, &mut row, stack_top);

    let other_addr = MemoryAddress::new(
        generation_state.registers.context,
        Segment::Stack,
        generation_state.registers.stack_len - 1 - n as usize,
    );

    // If n = 0, we read a value that hasn't been written to memory: the
    // corresponding write is buffered in the mem_ops queue, but hasn't been
    // applied yet.
    let (val, log_read) = if n == 0 {
        let op = MemoryOp::new(
            MemoryChannel::GeneralPurpose(2),
            generation_state.traces.clock(),
            other_addr,
            MemoryOpKind::Read,
            stack_top,
        );

        let channel = &mut row.mem_channels[2];
        assert_eq!(channel.used, F::ZERO);
        channel.used = F::ONE;
        channel.is_read = F::ONE;
        channel.addr_context = F::from_canonical_usize(other_addr.context);
        channel.addr_segment = F::from_canonical_usize(other_addr.segment);
        channel.addr_virtual = F::from_canonical_usize(other_addr.virt);
        let val_limbs: [u64; 4] = generation_state.registers.stack_top.0;
        for (i, limb) in val_limbs.into_iter().enumerate() {
            channel.value[2 * i] = F::from_canonical_u32(limb as u32);
            channel.value[2 * i + 1] = F::from_canonical_u32((limb >> 32) as u32);
        }

        (stack_top, op)
    } else {
        // Even though we might be in the interpreter, `Stack` is not part of the
        // preinitialized segments, so we don't need to carry out the additional checks
        // when get the value from memory.
        mem_read_gp_with_log_and_fill(2, other_addr, generation_state, &mut row)
    };
    push_no_write(generation_state, val);
    state.push_memory(log_push);
    state.push_memory(log_read);
    state.push_cpu(row);
    Ok(())
}

pub(crate) fn generate_swap<F: Field, T: Transition<F>>(
    n: u8,
    state: &mut T,
    mut row: CpuColumnsView<F>,
) -> Result<(), ProgramError> {
    let generation_state = state.get_mut_generation_state();
    let other_addr_lo = generation_state
        .registers
        .stack_len
        .checked_sub(2 + (n as usize))
        .ok_or(ProgramError::StackUnderflow)?;
    let other_addr = MemoryAddress::new(
        generation_state.registers.context,
        Segment::Stack,
        other_addr_lo,
    );

    let [(in0, _)] = stack_pop_with_log_and_fill::<1, _>(generation_state, &mut row)?;
    // Even though we might be in the interpreter, `Stack` is not part of the
    // preinitialized segments, so we don't need to carry out the additional checks
    // when get the value from memory.
    let (in1, log_in1) = mem_read_gp_with_log_and_fill(1, other_addr, generation_state, &mut row);
    let log_out0 = mem_write_gp_log_and_fill(2, other_addr, generation_state, &mut row, in0);
    push_no_write(generation_state, in1);

    state.push_memory(log_in1);
    state.push_memory(log_out0);
    state.push_cpu(row);
    Ok(())
}

pub(crate) fn generate_not<F: Field, T: Transition<F>>(
    state: &mut T,
    mut row: CpuColumnsView<F>,
) -> Result<(), ProgramError> {
    let generation_state = state.get_mut_generation_state();
    let [(x, _)] = stack_pop_with_log_and_fill::<1, _>(generation_state, &mut row)?;
    let result = !x;
    push_no_write(generation_state, result);

    // This is necessary for the stack constraints for POP,
    // since the two flags are combined.
    let diff = row.stack_len - F::ONE;
    if let Some(inv) = diff.try_inverse() {
        row.general.stack_mut().stack_inv = inv;
        row.general.stack_mut().stack_inv_aux = F::ONE;
    } else {
        row.general.stack_mut().stack_inv = F::ZERO;
        row.general.stack_mut().stack_inv_aux = F::ZERO;
    }

    state.push_cpu(row);
    Ok(())
}

pub(crate) fn generate_iszero<F: Field, T: Transition<F>>(
    state: &mut T,
    mut row: CpuColumnsView<F>,
) -> Result<(), ProgramError> {
    let generation_state = state.get_mut_generation_state();
    let [(x, _)] = stack_pop_with_log_and_fill::<1, _>(generation_state, &mut row)?;
    let is_zero = x.is_zero();
    let result = {
        let t: u64 = is_zero.into();
        t.into()
    };

    generate_pinv_diff(x, U256::zero(), &mut row);

    push_no_write(generation_state, result);
    state.push_cpu(row);
    Ok(())
}

fn append_shift<F: Field, T: Transition<F>>(
    state: &mut T,
    mut row: CpuColumnsView<F>,
    is_shl: bool,
    input0: U256,
    input1: U256,
    log_in1: MemoryOp,
    result: U256,
) -> Result<(), ProgramError> {
    let generation_state = state.get_mut_generation_state();
    const LOOKUP_CHANNEL: usize = 2;
    let lookup_addr = MemoryAddress::new(0, Segment::ShiftTable, input0.low_u32() as usize);
    let read_op = if input0.bits() <= 32 {
        // Even though we might be in the interpreter, `ShiftTable` is not part of the
        // preinitialized segments, so we don't need to carry out the additional checks
        // when get the value from memory.
        let (_, read) =
            mem_read_gp_with_log_and_fill(LOOKUP_CHANNEL, lookup_addr, generation_state, &mut row);
        Some(read)
        // state.push_memory(read);
    } else {
        // The shift constraints still expect the address to be set, even though no read
        // will occur.
        let channel = &mut row.mem_channels[LOOKUP_CHANNEL];
        channel.addr_context = F::from_canonical_usize(lookup_addr.context);
        channel.addr_segment = F::from_canonical_usize(lookup_addr.segment);
        channel.addr_virtual = F::from_canonical_usize(lookup_addr.virt);

        // Extra field required by the constraints for large shifts.
        let high_limb_sum = row.mem_channels[0].value[1..].iter().copied().sum::<F>();
        row.general.shift_mut().high_limb_sum_inv = high_limb_sum.inverse();
        None
    };

    let operator = if is_shl {
        BinaryOperator::Shl
    } else {
        BinaryOperator::Shr
    };
    let operation = arithmetic::Operation::binary(operator, input0, input1);

    push_no_write(generation_state, result);
    if let Some(read) = read_op {
        state.push_memory(read);
    }
    state.push_arithmetic(operation);
    state.push_memory(log_in1);
    state.push_cpu(row);
    Ok(())
}

pub(crate) fn generate_shl<F: Field, T: Transition<F>>(
    state: &mut T,
    mut row: CpuColumnsView<F>,
) -> Result<(), ProgramError> {
    let generation_state = state.get_mut_generation_state();
    let [(input0, _), (input1, log_in1)] =
        stack_pop_with_log_and_fill::<2, _>(generation_state, &mut row)?;

    let result = if input0 > U256::from(255u64) {
        U256::zero()
    } else {
        input1 << input0
    };
    append_shift(state, row, true, input0, input1, log_in1, result)
}

pub(crate) fn generate_shr<F: Field, T: Transition<F>>(
    state: &mut T,
    mut row: CpuColumnsView<F>,
) -> Result<(), ProgramError> {
    let [(input0, _), (input1, log_in1)] =
        stack_pop_with_log_and_fill::<2, _>(state.get_mut_generation_state(), &mut row)?;

    let result = if input0 > U256::from(255u64) {
        U256::zero()
    } else {
        input1 >> input0
    };
    append_shift(state, row, false, input0, input1, log_in1, result)
}

pub(crate) fn generate_syscall<F: Field, T: Transition<F>>(
    opcode: u8,
    stack_values_read: usize,
    stack_len_increased: bool,
    state: &mut T,
    mut row: CpuColumnsView<F>,
) -> Result<(), ProgramError> {
    let generation_state = state.get_mut_generation_state();
    if TryInto::<u32>::try_into(generation_state.registers.gas_used).is_err() {
        return Err(ProgramError::GasLimitError);
    }

    if generation_state.registers.stack_len < stack_values_read {
        return Err(ProgramError::StackUnderflow);
    }
    if stack_len_increased
        && !generation_state.registers.is_kernel
        && generation_state.registers.stack_len >= MAX_USER_STACK_SIZE
    {
        return Err(ProgramError::StackOverflow);
    }

    let handler_jumptable_addr = KERNEL.global_labels["syscall_jumptable"];
    let handler_addr_addr =
        handler_jumptable_addr + (opcode as usize) * (BYTES_PER_OFFSET as usize);
    assert_eq!(BYTES_PER_OFFSET, 3, "Code below assumes 3 bytes per offset");
    let base_address = MemoryAddress::new(0, Segment::Code, handler_addr_addr);
    let bytes = (0..BYTES_PER_OFFSET as usize)
        .map(|i| {
            let address = MemoryAddress {
                virt: base_address.virt + i,
                ..base_address
            };
            // Even though we might be in the interpreter, `Code` is not part of the
            // preinitialized segments, so we don't need to carry out the additional checks
            // when get the value from memory.
            let val = generation_state.memory.get_with_init(address);
            val.low_u32() as u8
        })
        .collect_vec();

    let packed_int = U256::from_big_endian(&bytes);

    let jumptable_channel = &mut row.mem_channels[1];
    jumptable_channel.is_read = F::ONE;
    jumptable_channel.addr_context = F::ZERO;
    jumptable_channel.addr_segment = F::from_canonical_usize(Segment::Code as usize);
    jumptable_channel.addr_virtual = F::from_canonical_usize(handler_addr_addr);
    jumptable_channel.value[0] = F::from_canonical_usize(u256_to_usize(packed_int)?);

    let new_program_counter = u256_to_usize(packed_int)?;

    let gas = U256::from(generation_state.registers.gas_used);

    let syscall_info = U256::from(generation_state.registers.program_counter + 1)
        + (U256::from(u64::from(generation_state.registers.is_kernel)) << 32)
        + (gas << 192);

    // `ArithmeticStark` range checks `mem_channels[0]`, which contains
    // the top of the stack, `mem_channels[1]`, which contains the new PC,
    // `mem_channels[2]`, which is empty, and next_row's `mem_channels[0]`,
    // which contains the next top of the stack.
    // Our goal here is to range-check the gas, contained in syscall_info,
    // stored in the next stack top.
    let range_check_op = arithmetic::Operation::range_check(
        generation_state.registers.stack_top,
        packed_int,
        U256::from(0),
        U256::from(opcode),
        syscall_info,
    );
    // Set registers before pushing to the stack; in particular, we need to set
    // kernel mode so we can't incorrectly trigger a stack overflow. However,
    // note that we have to do it _after_ we make `syscall_info`, which should
    // contain the old values.
    generation_state.registers.program_counter = new_program_counter;
    generation_state.registers.is_kernel = true;
    generation_state.registers.gas_used = 0;

    push_with_write(state, &mut row, syscall_info)?;

    log::debug!("Syscall to {}", KERNEL.offset_name(new_program_counter));
    byte_packing_log(state, base_address, bytes);

    state.push_arithmetic(range_check_op);
    state.push_cpu(row);

    Ok(())
}

pub(crate) fn generate_eq<F: Field, T: Transition<F>>(
    state: &mut T,
    mut row: CpuColumnsView<F>,
) -> Result<(), ProgramError> {
    let generation_state = state.get_mut_generation_state();
    let [(in0, _), (in1, log_in1)] =
        stack_pop_with_log_and_fill::<2, _>(generation_state, &mut row)?;
    let eq = in0 == in1;
    let result = U256::from(u64::from(eq));

    generate_pinv_diff(in0, in1, &mut row);

    push_no_write(generation_state, result);
    state.push_memory(log_in1);
    state.push_cpu(row);
    Ok(())
}

pub(crate) fn generate_exit_kernel<F: Field, T: Transition<F>>(
    state: &mut T,
    mut row: CpuColumnsView<F>,
) -> Result<(), ProgramError> {
    let generation_state = state.get_mut_generation_state();
    let [(kexit_info, _)] = stack_pop_with_log_and_fill::<1, _>(generation_state, &mut row)?;
    let kexit_info_u64 = kexit_info.0[0];
    let program_counter = kexit_info_u64 as u32 as usize;
    let is_kernel_mode_val = (kexit_info_u64 >> 32) as u32;
    assert!(is_kernel_mode_val == 0 || is_kernel_mode_val == 1);
    let is_kernel_mode = is_kernel_mode_val != 0;
    let gas_used_val = kexit_info.0[3];
    if TryInto::<u32>::try_into(gas_used_val).is_err() {
        return Err(ProgramError::GasLimitError);
    }

    generation_state.registers.program_counter = program_counter;
    generation_state.registers.is_kernel = is_kernel_mode;
    generation_state.registers.gas_used = gas_used_val;
    log::debug!(
        "Exiting to {}, is_kernel={}",
        program_counter,
        is_kernel_mode
    );

    state.push_cpu(row);

    Ok(())
}

pub(crate) fn generate_mload_general<F: Field, T: Transition<F>>(
    state: &mut T,
    mut row: CpuColumnsView<F>,
) -> Result<(), ProgramError> {
    let generation_state = state.get_mut_generation_state();
    let [(addr, _)] = stack_pop_with_log_and_fill::<1, _>(generation_state, &mut row)?;

    let (val, log_read) = mem_read_gp_with_log_and_fill(
        1,
        MemoryAddress::new_bundle(addr)?,
        generation_state,
        &mut row,
    );
    push_no_write(generation_state, val);

    // Because MLOAD_GENERAL performs 1 pop and 1 push, it does not make use of the
    // `stack_inv_aux` general columns. We hence can set the diff to 2 (instead
    // of 1) so that the stack constraint for MSTORE_GENERAL applies to both
    // operations, which are combined into a single CPU flag.
    let diff = row.stack_len - F::TWO;
    if let Some(inv) = diff.try_inverse() {
        row.general.stack_mut().stack_inv = inv;
        row.general.stack_mut().stack_inv_aux = F::ONE;
    } else {
        row.general.stack_mut().stack_inv = F::ZERO;
        row.general.stack_mut().stack_inv_aux = F::ZERO;
    }

    state.push_memory(log_read);
    state.push_cpu(row);
    Ok(())
}

pub(crate) fn generate_mload_32bytes<F: Field, T: Transition<F>>(
    state: &mut T,
    mut row: CpuColumnsView<F>,
) -> Result<(), ProgramError> {
    let generation_state = state.get_mut_generation_state();
    let [(addr, _), (len, log_in1)] =
        stack_pop_with_log_and_fill::<2, _>(generation_state, &mut row)?;
    let len = u256_to_usize(len)?;
    if len > 32 {
        // The call to `U256::from_big_endian()` would panic.
        return Err(ProgramError::IntegerTooLarge);
    }

    let base_address = MemoryAddress::new_bundle(addr)?;
    if usize::MAX - base_address.virt < len {
        return Err(ProgramError::MemoryError(VirtTooLarge {
            virt: base_address.virt.into(),
        }));
    }
    let bytes = (0..len)
        .map(|i| {
            let address = MemoryAddress {
                virt: base_address.virt + i,
                ..base_address
            };
            let val = generation_state.memory.get_with_init(address);
            val.low_u32() as u8
        })
        .collect_vec();

    let packed_int = U256::from_big_endian(&bytes);
    push_no_write(generation_state, packed_int);

    byte_packing_log(state, base_address, bytes);

    state.push_memory(log_in1);
    state.push_cpu(row);
    Ok(())
}

pub(crate) fn generate_mstore_general<F: Field, T: Transition<F>>(
    state: &mut T,
    mut row: CpuColumnsView<F>,
) -> Result<(), ProgramError> {
    let generation_state = state.get_mut_generation_state();
    let [(val, _), (addr, log_in1)] =
        stack_pop_with_log_and_fill::<2, _>(generation_state, &mut row)?;

    let address = MemoryAddress::new_bundle(addr)?;
    let log_write = mem_write_partial_log_and_fill(address, generation_state, &mut row, val);

    let diff = row.stack_len - F::TWO;
    if let Some(inv) = diff.try_inverse() {
        row.general.stack_mut().stack_inv = inv;
        row.general.stack_mut().stack_inv_aux = F::ONE;
        row.general.stack_mut().stack_inv_aux_2 = F::ONE;
        generation_state.registers.is_stack_top_read = true;
    } else {
        row.general.stack_mut().stack_inv = F::ZERO;
        row.general.stack_mut().stack_inv_aux = F::ZERO;
    }

    state.push_memory(log_in1);
    state.push_memory(log_write);

    state.push_cpu(row);

    Ok(())
}

pub(crate) fn generate_mstore_32bytes<F: Field, T: Transition<F>>(
    n: u8,
    state: &mut T,
    mut row: CpuColumnsView<F>,
) -> Result<(), ProgramError> {
    let generation_state = state.get_mut_generation_state();
    let [(addr, _), (val, log_in1)] =
        stack_pop_with_log_and_fill::<2, _>(generation_state, &mut row)?;

    let base_address = MemoryAddress::new_bundle(addr)?;

    let new_addr = addr + n;
    push_no_write(generation_state, new_addr);

    byte_unpacking_log(state, base_address, val, n as usize);
    state.push_memory(log_in1);
    state.push_cpu(row);
    Ok(())
}

pub(crate) fn generate_exception<F: Field, T: Transition<F>>(
    exc_code: u8,
    state: &mut T,
    mut row: CpuColumnsView<F>,
) -> Result<(), ProgramError> {
    state.fill_stack_fields(&mut row)?;
    let generation_state = state.get_mut_generation_state();
    if TryInto::<u32>::try_into(generation_state.registers.gas_used).is_err() {
        return Err(ProgramError::GasLimitError);
    }

    row.op.exception = F::ONE;

    if let Some(inv) = row.stack_len.try_inverse() {
        row.general.stack_mut().stack_inv = inv;
        row.general.stack_mut().stack_inv_aux = F::ONE;
    }

    row.general.exception_mut().exc_code_bits = [
        F::from_bool(exc_code & 1 != 0),
        F::from_bool(exc_code & 2 != 0),
        F::from_bool(exc_code & 4 != 0),
    ];

    let handler_jumptable_addr = KERNEL.global_labels["exception_jumptable"];
    let handler_addr_addr =
        handler_jumptable_addr + (exc_code as usize) * (BYTES_PER_OFFSET as usize);
    assert_eq!(BYTES_PER_OFFSET, 3, "Code below assumes 3 bytes per offset");
    let base_address = MemoryAddress::new(0, Segment::Code, handler_addr_addr);
    let bytes = (0..BYTES_PER_OFFSET as usize)
        .map(|i| {
            let address = MemoryAddress {
                virt: base_address.virt + i,
                ..base_address
            };
            let val = generation_state.memory.get_with_init(address);
            val.low_u32() as u8
        })
        .collect_vec();

    let packed_int = U256::from_big_endian(&bytes);

    let jumptable_channel = &mut row.mem_channels[1];
    jumptable_channel.is_read = F::ONE;
    jumptable_channel.addr_context = F::ZERO;
    jumptable_channel.addr_segment = F::from_canonical_usize(Segment::Code as usize);
    jumptable_channel.addr_virtual = F::from_canonical_usize(handler_addr_addr);
    jumptable_channel.value[0] = F::from_canonical_usize(u256_to_usize(packed_int)?);

    let new_program_counter = u256_to_usize(packed_int)?;

    let gas = U256::from(generation_state.registers.gas_used);

    let exc_info = U256::from(generation_state.registers.program_counter) + (gas << 192);

    // Get the opcode so we can provide it to the range_check operation.
    let code_context = generation_state.registers.code_context();
    let address = MemoryAddress::new(
        code_context,
        Segment::Code,
        generation_state.registers.program_counter,
    );

    let opcode = generation_state.memory.get_with_init(address);

    // `ArithmeticStark` range checks `mem_channels[0]`, which contains
    // the top of the stack, `mem_channels[1]`, which contains the new PC,
    // `mem_channels[2]`, which is empty, and next_row's `mem_channels[0]`,
    // which contains the next top of the stack.
    // Our goal here is to range-check the gas, contained in syscall_info,
    // stored in the next stack top.
    let range_check_op = arithmetic::Operation::range_check(
        generation_state.registers.stack_top,
        packed_int,
        U256::from(0),
        opcode,
        exc_info,
    );
    // Set registers before pushing to the stack; in particular, we need to set
    // kernel mode so we can't incorrectly trigger a stack overflow. However,
    // note that we have to do it _after_ we make `exc_info`, which should
    // contain the old values.
    generation_state.registers.program_counter = new_program_counter;
    generation_state.registers.is_kernel = true;
    generation_state.registers.gas_used = 0;

    push_with_write(generation_state, &mut row, exc_info)?;
    byte_packing_log(state, base_address, bytes);

    log::debug!("Exception to {}", KERNEL.offset_name(new_program_counter));
    state.push_arithmetic(range_check_op);
    state.push_cpu(row);

    Ok(())
}<|MERGE_RESOLUTION|>--- conflicted
+++ resolved
@@ -172,13 +172,8 @@
     let generation_state = state.get_mut_generation_state();
     let pc = generation_state.registers.program_counter;
     let input_fn = &KERNEL.prover_inputs[&pc];
-<<<<<<< HEAD
-    let input = state.prover_input(input_fn)?;
+    let input = generation_state.prover_input(input_fn)?;
     let opcode = 0xee.into();
-=======
-    let input = generation_state.prover_input(input_fn)?;
-    let opcode = 0x49.into();
->>>>>>> 89beb4ef
     // `ArithmeticStark` range checks `mem_channels[0]`, which contains
     // the top of the stack, `mem_channels[1]`, `mem_channels[2]` and
     // next_row's `mem_channels[0]` which contains the next top of the stack.
@@ -318,13 +313,8 @@
     };
 
     // If the new stack isn't empty, read stack_top from memory.
-<<<<<<< HEAD
-    let new_sp = new_sp.as_usize();
-    if new_sp > 0 {
-=======
     let new_sp = u256_to_usize(new_sp)?;
     let log_read_new_top = if new_sp > 0 {
->>>>>>> 89beb4ef
         // Set up columns to disable the channel if it *is* empty.
         let new_sp_field = F::from_canonical_usize(new_sp);
         if let Some(inv) = new_sp_field.try_inverse() {
