/// Access lists for addresses and storage keys.
/// The access list is stored in a sorted linked list in SEGMENT_ACCESSED_ADDRESSES for addresses and
/// SEGMENT_ACCESSED_STORAGE_KEYS segment for storage keys. The length of
/// the segments is stored in the global metadata.
/// Both arrays are stored in the kernel memory (context=0).
/// Searching and inserting is done by guessing the predecessor in the list.
/// If the address/storage key isn't found in the array, it is inserted at the end.

// Initialize the set of accessed addresses and storage keys with an empty list of the form (@U256_MAX)⮌
// which is written as [@U256_MAX, @SEGMENT_ACCESSED_ADDRESSES] in SEGMENT_ACCESSED_ADDRESSES
// and as [@U256_MAX, _, _, @SEGMENT_ACCESSED_STORAGE_KEYS] in SEGMENT_ACCESSED_STORAGE_KEYS.
// Initialize SEGMENT_ACCESSED_ADDRESSES
global init_access_lists:
    // stack: (empty)
<<<<<<< HEAD

    // Reset access lists data.
    PUSH 0 %mstore_global_metadata(@GLOBAL_METADATA_ACCESS_LIST_DATA_COST)
    PUSH 0 %mstore_global_metadata(@GLOBAL_METADATA_ACCESS_LIST_RLP_LEN)
    PUSH 0 %mstore_global_metadata(@GLOBAL_METADATA_ACCESS_LIST_RLP_START)
    
    // Store @U256_MAX at the beggining of the segment
=======
    // Store @U256_MAX at the beginning of the segment
>>>>>>> a591b6f2
    PUSH @SEGMENT_ACCESSED_ADDRESSES // ctx == virt == 0
    DUP1
    PUSH @U256_MAX
    MSTORE_GENERAL
    // Store @SEGMENT_ACCESSED_ADDRESSES at address 1
    %increment
    DUP1
    PUSH @SEGMENT_ACCESSED_ADDRESSES
    MSTORE_GENERAL

    // Store the segment scaled length
    %increment
    %mstore_global_metadata(@GLOBAL_METADATA_ACCESSED_ADDRESSES_LEN)
    // stack: (empty)

    // Initialize SEGMENT_ACCESSED_STORAGE_KEYS
    // Store @U256_MAX at the beginning of the segment
    PUSH @SEGMENT_ACCESSED_STORAGE_KEYS // ctx == virt == 0
    DUP1
    PUSH @U256_MAX
    MSTORE_GENERAL
    // Store @SEGMENT_ACCESSED_STORAGE_KEYS at address 3
    %add_const(3)
    DUP1
    PUSH @SEGMENT_ACCESSED_STORAGE_KEYS
    MSTORE_GENERAL
    
    // Store the segment scaled length
    %increment
    %mstore_global_metadata(@GLOBAL_METADATA_ACCESSED_STORAGE_KEYS_LEN)
    JUMP

%macro init_access_lists
    PUSH %%after
    %jump(init_access_lists)
%%after:
%endmacro

%macro insert_accessed_addresses
    %stack (addr) -> (addr, %%after)
    %jump(insert_accessed_addresses)
%%after:
    // stack: cold_access
%endmacro

%macro insert_accessed_addresses_no_return
    %insert_accessed_addresses
    POP
%endmacro

// Multiply the value at the top of the stack, denoted by ptr/2, by 2
// and abort if ptr/2 >= mem[@GLOBAL_METADATA_ACCESSED_ADDRESSES_LEN]/2
// In this way 2*ptr/2 must be pointing to the beginning of a node.
%macro get_valid_addr_ptr
    // stack: ptr/2
    DUP1
    // stack: ptr/2, ptr/2
    %mload_global_metadata(@GLOBAL_METADATA_ACCESSED_ADDRESSES_LEN)
    // @GLOBAL_METADATA_ACCESSED_ADDRESSES_LEN must be an even number because
    // both @SEGMENT_ACCESSED_ADDRESSES and the unscaled access addresses list len
    // must be even numbers
    %div_const(2)
    // stack: scaled_len/2, ptr/2, ptr/2
    %assert_gt
    %mul_const(2)
    // stack: ptr
%endmacro


/// Inserts the address into the access list if it is not already present.
/// Return 1 if the address was inserted, 0 if it was already present.
global insert_accessed_addresses:
    // stack: addr, retdest
    PROVER_INPUT(access_lists::address_insert)
    // stack: pred_ptr/2, addr, retdest
    %get_valid_addr_ptr
    // stack: pred_ptr, addr, retdest
    DUP1
    MLOAD_GENERAL
    // stack: pred_addr, pred_ptr, addr, retdest
    // If pred_add < addr OR pred_ptr == @SEGMENT_ACCESSED_ADDRESSES
    DUP2
    %eq_const(@SEGMENT_ACCESSED_ADDRESSES)
    // pred_ptr == start, pred_addr, pred_ptr, addr, retdest
    DUP2 DUP5 GT
    // addr > pred_addr, pred_ptr == start, pred_addr, pred_ptr, addr, retdest
    OR
    // (addr > pred_addr) || (pred_ptr == start), pred_addr, pred_ptr, addr, retdest
    %jumpi(insert_new_address)
    // Here, addr <= pred_addr. Assert that `addr == pred_addr`.
    // stack: pred_addr, pred_ptr, addr, retdest
    DUP3
    // stack: addr, pred_addr, pred_ptr, addr, retdest
    %assert_eq
    
    // stack: pred_ptr, addr, retdest
    // Check that this is not a deleted node
    %increment
    MLOAD_GENERAL
    %jump_neq_const(@U256_MAX, address_found)
    // We should have found the address.
    PANIC
address_found:
    // The address was already in the list
    %stack (addr, retdest) -> (retdest, 0) // Return 0 to indicate that the address was already present.
    JUMP

insert_new_address:
    // stack: pred_addr, pred_ptr, addr, retdest
    POP
    // get the value of the next address
    %increment
    // stack: next_ptr_ptr, addr, retdest
    %mload_global_metadata(@GLOBAL_METADATA_ACCESSED_ADDRESSES_LEN)
    DUP2
    MLOAD_GENERAL
    // stack: next_ptr, new_ptr, next_ptr_ptr, addr, retdest
    // Check that this is not a deleted node
    DUP1
    %eq_const(@U256_MAX)
    %assert_zero
    DUP1
    MLOAD_GENERAL
    // stack: next_val, next_ptr, new_ptr, next_ptr_ptr, addr, retdest
    DUP5
    // Here, (addr > pred_addr) || (pred_ptr == @SEGMENT_ACCESSED_STORAGE_KEYS).
    // We should have (addr < next_val), meaning the new value can be inserted between pred_ptr and next_ptr.
    %assert_lt
    // stack: next_ptr, new_ptr, next_ptr_ptr, addr, retdest
    SWAP2
    DUP2
    // stack: new_ptr, next_ptr_ptr, new_ptr, next_ptr, addr, retdest
    MSTORE_GENERAL
    // stack: new_ptr, next_ptr, addr, retdest
    DUP1
    DUP4
    MSTORE_GENERAL
    // stack: new_ptr, next_ptr, addr, retdest
    %increment
    DUP1
    // stack: new_next_ptr, new_next_ptr, next_ptr, addr, retdest
    SWAP2
    MSTORE_GENERAL
    // stack: new_next_ptr, addr, retdest
    %increment
    %mstore_global_metadata(@GLOBAL_METADATA_ACCESSED_ADDRESSES_LEN)
    // stack: addr, retdest
    %journal_add_account_loaded
    PUSH 1
    SWAP1
    JUMP

/// Remove the address from the access list.
/// Panics if the address is not in the access list.
/// Otherwise it guesses the node before the address (pred)
/// such that (pred)->(next)->(next_next), where the (next) node
/// stores the address. It writes the link (pred)->(next_next)
/// and (next) is marked as deleted by writing U256_MAX in its 
/// next node pointer.
global remove_accessed_addresses:
    // stack: addr, retdest
    PROVER_INPUT(access_lists::address_remove)
    // stack: pred_ptr/2, addr, retdest
    %get_valid_addr_ptr
    // stack: pred_ptr, addr, retdest
    %increment
    // stack: next_ptr_ptr, addr, retdest
    DUP1
    MLOAD_GENERAL
    // stack: next_ptr, next_ptr_ptr, addr, retdest
    DUP1
    MLOAD_GENERAL
    // stack: next_val, next_ptr, next_ptr_ptr, addr, retdest
    DUP4
    %assert_eq
    // stack: next_ptr, next_ptr_ptr, addr, retdest
    %increment
    // stack: next_next_ptr_ptr, next_ptr_ptr, addr, retdest
    DUP1
    MLOAD_GENERAL
    // stack: next_next_ptr, next_next_ptr_ptr, next_ptr_ptr, addr, retdest
    SWAP1
    PUSH @U256_MAX
    MSTORE_GENERAL
    // stack: next_next_ptr, next_ptr_ptr, addr, retdest
    MSTORE_GENERAL
    POP
    JUMP


%macro insert_accessed_storage_keys
    %stack (addr, key) -> (addr, key, %%after)
    %jump(insert_accessed_storage_keys)
%%after:
    // stack: cold_access, value_ptr
%endmacro

// Multiply the ptr at the top of the stack, denoted by ptr/4, by 4
// and abort if ptr/4 >= @GLOBAL_METADATA_ACCESSED_STORAGE_KEYS_LEN/4
// In this way 4*ptr/4 be pointing to the beginning of a node.
%macro get_valid_storage_ptr
    // stack: ptr/4
    DUP1
    %mload_global_metadata(@GLOBAL_METADATA_ACCESSED_STORAGE_KEYS_LEN)
    // By construction, both @SEGMENT_ACCESSED_STORAGE_KEYS and the unscaled list len
    // must be multiples of 4
    %div_const(4)
    // stack: scaled_len/4, ptr/4, ptr/4
    %assert_gt
    %mul_const(4)
    // stack: ptr
%endmacro

/// Inserts the storage key into the access list if it is not already present.
/// Return `1, value_ptr` if the storage key was inserted, `0, value_ptr` if it was already present.
/// Callers to this function must ensure the original storage value is stored at `value_ptr`.
global insert_accessed_storage_keys:
    // stack: addr, key, retdest
    PROVER_INPUT(access_lists::storage_insert)
    // stack: pred_ptr/4, addr, key, retdest
    %get_valid_storage_ptr
    // stack: pred_ptr, addr, key, retdest
    DUP1
    MLOAD_GENERAL
    DUP1
    // stack: pred_addr, pred_addr, pred_ptr, addr, key, retdest
    DUP4 GT
    DUP3 %eq_const(@SEGMENT_ACCESSED_STORAGE_KEYS)
    ADD // OR
    %jumpi(insert_storage_key)
    // stack: pred_addr, pred_ptr, addr, key, retdest
    // We know that addr <= pred_addr. It must hold that pred_addr == addr.
    DUP3
    %assert_eq
    // stack: pred_ptr, addr, key, retdest
    DUP1
    %increment
    MLOAD_GENERAL
    // stack: pred_key, pred_ptr, addr, key, retdest
    DUP1 DUP5
    GT
    // stack: key > pred_key, pred_key, pred_ptr, addr, key, retdest
    %jumpi(insert_storage_key)
    // stack: pred_key, pred_ptr, addr, key, retdest
    DUP4
    // We know that key <= pred_key. It must hold that pred_key == key.
    %assert_eq
    // stack: pred_ptr, addr, key, retdest
    // Check that this is not a deleted node
    DUP1
    %add_const(3)
    MLOAD_GENERAL
    %jump_neq_const(@U256_MAX, storage_key_found)
    // The storage key is not in the list.
    PANIC
storage_key_found:
    // The address was already in the list
    // stack: pred_ptr, addr, key, retdest
    %add_const(2)
    %stack (value_ptr, addr, key, retdest) -> (retdest, 0, value_ptr) // Return 0 to indicate that the address was already present.
    JUMP

insert_storage_key:
    // stack: pred_addr or pred_key, pred_ptr, addr, key, retdest
    POP
    // Insert a new storage key
    // stack: pred_ptr, addr, key, retdest
    // get the value of the next address
    %add_const(3)
    // stack: next_ptr_ptr, addr, key, retdest
    %mload_global_metadata(@GLOBAL_METADATA_ACCESSED_STORAGE_KEYS_LEN)
    DUP2
    MLOAD_GENERAL
    // stack: next_ptr, new_ptr, next_ptr_ptr, addr, key, retdest
    // Check that this is not a deleted node
    DUP1
    %eq_const(@U256_MAX)
    %assert_zero
    DUP1
    MLOAD_GENERAL
    // stack: next_val, next_ptr, new_ptr, next_ptr_ptr, addr, key, retdest
    DUP5
    // Check that addr < next_val OR (next_val == addr AND key < next_key)
    DUP2 DUP2
    LT
    // stack: addr < next_val, addr, next_val, next_ptr, new_ptr, next_ptr_ptr, addr, key, retdest
    SWAP2
    EQ
    // stack: next_val == addr, addr < next_val, next_ptr, new_ptr, next_ptr_ptr, addr, key, retdest
    DUP3 %increment
    MLOAD_GENERAL
    DUP8
    LT
    // stack: next_key > key, next_val == addr, addr < next_val, next_ptr, new_ptr, next_ptr_ptr, addr, key, retdest
    AND
    OR
    %assert_nonzero
    // stack: next_ptr, new_ptr, next_ptr_ptr, addr, key, retdest
    SWAP2
    DUP2
    MSTORE_GENERAL
    // stack: new_ptr, next_ptr, addr, key, retdest
    DUP1
    DUP4
    MSTORE_GENERAL // store addr
    // stack: new_ptr, next_ptr, addr, key, retdest
    %increment
    DUP1
    // stack: new_ptr+1, new_ptr+1, next_ptr, addr, key, retdest
    DUP5
    // stack: key, new_ptr+1, new_ptr+1, next_ptr, addr, key, retdest
    MSTORE_GENERAL // store key
    // stack: new_ptr+1, next_ptr, addr, key, retdest
    %increment
    DUP1
    // stack: new_ptr+2, value_ptr, next_ptr, addr, key, retdest
    %increment
    DUP1
    // stack: new_next_ptr, new_next_ptr, value_ptr, next_ptr, addr, key, retdest
    SWAP3
    // stack: next_ptr, new_next_ptr, value_ptr, new_next_ptr, addr, key, retdest
    MSTORE_GENERAL
    // stack: value_ptr, new_next_ptr, addr, key, retdest
    SWAP1
    // stack: new_next_ptr, value_ptr, addr, key, retdest
    %increment
    %mstore_global_metadata(@GLOBAL_METADATA_ACCESSED_STORAGE_KEYS_LEN)
    // stack: value_ptr, addr, key, retdest
    %stack (value_ptr, addr, key, retdest) -> (addr, key, retdest, 1, value_ptr)
    %journal_add_storage_loaded
    JUMP

/// Remove the storage key and its value from the access list.
/// Panics if the key is not in the list.
global remove_accessed_storage_keys:
    // stack: addr, key, retdest
    PROVER_INPUT(access_lists::storage_remove)
    // stack: pred_ptr/4, addr, key, retdest
    %get_valid_storage_ptr
    // stack: pred_ptr, addr, key, retdest
    %add_const(3)
    // stack: next_ptr_ptr, addr, key, retdest
    DUP1
    MLOAD_GENERAL
    // stack: next_ptr, next_ptr_ptr, addr, key, retdest
    DUP1
    %increment
    MLOAD_GENERAL
    // stack: next_key, next_ptr, next_ptr_ptr, addr, key, retdest
    DUP5
    EQ
    DUP2
    MLOAD_GENERAL
    // stack: next_addr, next_key == key, next_ptr, next_ptr_ptr, addr, key, retdest
    DUP5
    EQ
    MUL // AND
    // stack: next_addr == addr AND next_key == key, next_ptr, next_ptr_ptr, addr, key, retdest
    %assert_nonzero
    // stack: next_ptr, next_ptr_ptr, addr, key, retdest
    %add_const(3)
    // stack: next_next_ptr_ptr, next_ptr_ptr, addr, key, retdest
    DUP1
    MLOAD_GENERAL
    // stack: next_next_ptr, next_next_ptr_ptr, next_ptr_ptr, addr, key, retdest
    SWAP1
    PUSH @U256_MAX
    MSTORE_GENERAL
    // stack: next_next_ptr, next_ptr_ptr, addr, key, retdest
    MSTORE_GENERAL
    %pop2
    JUMP<|MERGE_RESOLUTION|>--- conflicted
+++ resolved
@@ -12,17 +12,13 @@
 // Initialize SEGMENT_ACCESSED_ADDRESSES
 global init_access_lists:
     // stack: (empty)
-<<<<<<< HEAD
 
     // Reset access lists data.
     PUSH 0 %mstore_global_metadata(@GLOBAL_METADATA_ACCESS_LIST_DATA_COST)
     PUSH 0 %mstore_global_metadata(@GLOBAL_METADATA_ACCESS_LIST_RLP_LEN)
     PUSH 0 %mstore_global_metadata(@GLOBAL_METADATA_ACCESS_LIST_RLP_START)
     
-    // Store @U256_MAX at the beggining of the segment
-=======
     // Store @U256_MAX at the beginning of the segment
->>>>>>> a591b6f2
     PUSH @SEGMENT_ACCESSED_ADDRESSES // ctx == virt == 0
     DUP1
     PUSH @U256_MAX
