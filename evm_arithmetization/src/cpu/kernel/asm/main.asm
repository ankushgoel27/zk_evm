--- conflicted
+++ resolved
@@ -95,7 +95,6 @@
 global hash_initial_tries:
     // We compute the length of the trie data segment in `mpt_hash` so that we
     // can check the value provided by the prover.
-<<<<<<< HEAD
     // The trie data segment is already written by the linked lists
 
     // First, we compute the initial size of the trie data segment.
@@ -112,13 +111,6 @@
     %increment
     // stack: init_trie_data_len
 
-=======
-    // We initialize the segment length with 1 because the segment contains 
-    // the null pointer `0` when the tries are empty.
-    PUSH 1
-    %mpt_hash_state_trie  %mload_global_metadata(@GLOBAL_METADATA_STATE_TRIE_DIGEST_BEFORE)     %assert_eq
-    // stack: trie_data_len
->>>>>>> e7e83ded
     %mpt_hash_txn_trie     %mload_global_metadata(@GLOBAL_METADATA_TXN_TRIE_DIGEST_BEFORE)      %assert_eq
     // stack: trie_data_len
     %mpt_hash_receipt_trie %mload_global_metadata(@GLOBAL_METADATA_RECEIPT_TRIE_DIGEST_BEFORE)  %assert_eq
@@ -127,16 +119,7 @@
     %mload_global_metadata(@GLOBAL_METADATA_TRIE_DATA_SIZE)
     %assert_eq
 
-<<<<<<< HEAD
 global start_txns:
-=======
-    // If txn_idx == 0, update the beacon_root and exit roots.
-    %mload_global_metadata(@GLOBAL_METADATA_TXN_NUMBER_BEFORE)
-    ISZERO
-    %jumpi(set_beacon_root)
-
-global start_txn:
->>>>>>> e7e83ded
     // stack: (empty)
     %mload_global_metadata(@GLOBAL_METADATA_TXN_NUMBER_BEFORE)
     // stack: txn_nb
@@ -146,6 +129,12 @@
     SWAP1
     // stack: txn_counter, num_nibbles, txn_nb
     %mload_global_metadata(@GLOBAL_METADATA_BLOCK_GAS_USED_BEFORE)
+    // stack: init_gas_used, txn_counter, num_nibbles, txn_nb
+
+    // If txn_idx == 0, update the beacon_root and exit roots.
+    %mload_global_metadata(@GLOBAL_METADATA_TXN_NUMBER_BEFORE)
+    ISZERO
+    %jumpi(set_beacon_root)
 
     // stack: init_gas_used, txn_counter, num_nibbles, txn_nb
 global txn_loop:
@@ -243,6 +232,9 @@
     // Reinitialize accessed addresses and storage keys lists
     %init_access_lists
 
+    // Reinitialize transient storage
+    %init_transient_storage_len
+
     // Reinitialize global metadata
     PUSH 0 %mstore_global_metadata(@GLOBAL_METADATA_CONTRACT_CREATION)
     PUSH 0 %mstore_global_metadata(@GLOBAL_METADATA_IS_PRECOMPILE_FROM_EOA)
@@ -257,4 +249,6 @@
     // Reinitialize `chain_id` for legacy transactions and `to` transaction field
     PUSH 0 %mstore_txn_field(@TXN_FIELD_CHAIN_ID_PRESENT)
     PUSH 0 %mstore_txn_field(@TXN_FIELD_TO)
+
+    %reset_blob_versioned_hashes
 %endmacro