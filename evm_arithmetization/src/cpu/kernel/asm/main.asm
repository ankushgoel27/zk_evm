global init:
    PUSH @SEGMENT_REGISTERS_STATES
    // stack: addr_registers
    // First, set the registers correctly and verify their values.
    PUSH 2
    %stack_length SUB
    // stack: prev_stack_len, addr_registers
    // First, check the stack length.
    DUP1
    DUP3 %add_const(2) 
    // stack: stack_len_addr, prev_stack_len, prev_stack_len, addr_registers
    MLOAD_GENERAL
    %assert_eq

    // Now, we want to check the stack top. For this, we load
    // the value at offset (prev_stack_len - 1) * (stack_len > 0),
    // since we do not constrain the stack top when the stack is empty.
    // stack: prev_stack_len, addr_registers
    DUP1 PUSH 0 LT
    // stack: 0 < prev_stack_len, prev_stack_len, addr_registers
    PUSH 1 DUP3 SUB
    // stack: prev_stack_len - 1, 0 < prev_stack_len, prev_stack_len, addr_registers
    MUL
    PUSH @SEGMENT_STACK
    GET_CONTEXT
    %build_address
    // stack: stack_top_addr, prev_stack_len, addr_registers
    MLOAD_GENERAL

    // stack: stack_top, prev_stack_len, addr_registers
    DUP3 %add_const(3)
    MLOAD_GENERAL
    // stack: pv_stack_top, stack_top, prev_stack_len, addr_registers
    SUB
    // If the stack length was previously 0, we do not need to check the previous stack top.
    MUL
    // stack: (pv_stack_top - stack_top) * prev_stack_len, addr_registers
    %assert_zero

    // Check the context.
    GET_CONTEXT
    // stack: context, addr_registers
    DUP2 %add_const(4)
    MLOAD_GENERAL %shl_const(64)
    // stack: stored_context, context, addr_registers
    %assert_eq

    // Construct `kexit_info`.
    DUP1 MLOAD_GENERAL
    // stack: program_counter, addr_registers
    DUP2 %increment
    MLOAD_GENERAL
    // stack: is_kernel, program_counter, addr_registers
    %shl_const(32) ADD
    // stack: is_kernel << 32 + program_counter, addr_registers
    SWAP1 %add_const(5) MLOAD_GENERAL
    // stack: gas_used, is_kernel << 32 + program_counter
    %shl_const(192) ADD
    // stack: kexit_info =  gas_used << 192 + is_kernel << 32 + program_counter
    // Now, we set the PC, is_kernel and gas_used to the correct values and continue the execution.
    EXIT_KERNEL

global main:
    // Initialize accessed addresses and storage keys lists
    %init_access_lists

    // Initialize transient storage length
    %init_transient_storage_len

    // Initialize the RLP DATA pointer to its initial position, 
    // skipping over the preinitialized empty node.
    PUSH @INITIAL_TXN_RLP_ADDR
    %add_const(@MAX_RLP_BLOB_SIZE)
    %mstore_global_metadata(@GLOBAL_METADATA_RLP_DATA_SIZE)

    // Encode constant nodes
    %initialize_rlp_segment

    // Initialize linked list and trie data constants.
    // TODO: Validate them.
    PROVER_INPUT(linked_list::accounts_linked_list_len)
    %mstore_global_metadata(@GLOBAL_METADATA_ACCOUNTS_LINKED_LIST_LEN)
    PROVER_INPUT(linked_list::storage_linked_list_len)
    %mstore_global_metadata(@GLOBAL_METADATA_STORAGE_LINKED_LIST_LEN)
    PROVER_INPUT(trie_ptr::trie_data_size)
    %mstore_global_metadata(@GLOBAL_METADATA_TRIE_DATA_SIZE)

global store_initial:
    // Store the inital accounts and slots for hashing later
    %store_initial_accounts
    %store_initial_slots
   
global after_store_initial:
    // Initialize the transaction and receipt trie root pointers.
    PROVER_INPUT(trie_ptr::txn)
    %mstore_global_metadata(@GLOBAL_METADATA_TXN_TRIE_ROOT)
    PROVER_INPUT(trie_ptr::receipt)
    %mstore_global_metadata(@GLOBAL_METADATA_RECEIPT_TRIE_ROOT)

global hash_initial_tries:
    // We compute the length of the trie data segment in `mpt_hash` so that we
    // can check the value provided by the prover.
<<<<<<< HEAD
    // The trie data segment is already written by the linked lists
    %get_trie_data_size

=======
    // We initialize the segment length with 1 because the segment contains 
    // the null pointer `0` when the tries are empty.
    PUSH 1
    %mpt_hash_state_trie  %mload_global_metadata(@GLOBAL_METADATA_STATE_TRIE_DIGEST_BEFORE)     %assert_eq
>>>>>>> 0563597b
    // stack: trie_data_len
    %mpt_hash_txn_trie     %mload_global_metadata(@GLOBAL_METADATA_TXN_TRIE_DIGEST_BEFORE)      %assert_eq
    // stack: trie_data_len
    %mpt_hash_receipt_trie %mload_global_metadata(@GLOBAL_METADATA_RECEIPT_TRIE_DIGEST_BEFORE)  %assert_eq
    // stack: trie_data_full_len

<<<<<<< HEAD
    %set_trie_data_size

global start_txns:
=======
    // If txn_idx == 0, update the beacon_root and exit roots.
    %mload_global_metadata(@GLOBAL_METADATA_TXN_NUMBER_BEFORE)
    ISZERO
    %jumpi(set_beacon_root)

global start_txn:
>>>>>>> 0563597b
    // stack: (empty)
    %mload_global_metadata(@GLOBAL_METADATA_TXN_NUMBER_BEFORE)
    // stack: txn_nb
    DUP1 %scalar_to_rlp
    // stack: txn_counter, txn_nb
    DUP1 %num_bytes %mul_const(2)
    SWAP1
    // stack: txn_counter, num_nibbles, txn_nb
    %mload_global_metadata(@GLOBAL_METADATA_BLOCK_GAS_USED_BEFORE)

    // stack: init_gas_used, txn_counter, num_nibbles, txn_nb
global txn_loop:
    // If the prover has no more txns for us to process, halt.
    PROVER_INPUT(end_of_txns)
    %jumpi(execute_withdrawals)

    // Call route_txn. When we return, we will process the txn receipt.
    PUSH txn_loop_after

    // stack: retdest, prev_gas_used, txn_counter, num_nibbles, txn_nb
    %stack(retdest, prev_gas_used, txn_counter, num_nibbles) -> (txn_counter, num_nibbles, retdest, prev_gas_used, txn_counter, num_nibbles) 
    %jump(route_txn)

global txn_loop_after:
    // stack: success, leftover_gas, cur_cum_gas, prev_txn_counter, prev_num_nibbles, txn_nb
    DUP5 DUP5 %increment_bounded_rlp
    // stack: txn_counter, num_nibbles, success, leftover_gas, cur_cum_gas, prev_txn_counter, prev_num_nibbles, txn_nb
    %stack (txn_counter, num_nibbles, success, leftover_gas, cur_cum_gas, prev_txn_counter, prev_num_nibbles) -> (success, leftover_gas, cur_cum_gas, prev_txn_counter, prev_num_nibbles, txn_counter, num_nibbles)
    %process_receipt

    // stack: new_cum_gas, txn_counter, num_nibbles, txn_nb
    SWAP3 %increment SWAP3

    // Re-initialize memory values before processing the next txn.
    %reinitialize_memory_pre_txn

    // stack: new_cum_gas, txn_counter, num_nibbles, new_txn_number
    %jump(txn_loop)

global execute_withdrawals:
    // stack: cum_gas, txn_counter, num_nibbles, txn_nb
    %withdrawals

global perform_final_checks:
    // stack: cum_gas, txn_counter, num_nibbles, txn_nb
    // Check that we end up with the correct `cum_gas`, `txn_nb` and bloom filter.
    %mload_global_metadata(@GLOBAL_METADATA_BLOCK_GAS_USED_AFTER) %assert_eq
    DUP3
    %mload_global_metadata(@GLOBAL_METADATA_TXN_NUMBER_AFTER) %assert_eq
    %pop3

    PROVER_INPUT(trie_ptr::state)

    %mstore_global_metadata(@GLOBAL_METADATA_STATE_TRIE_ROOT)
    %set_initial_tries
    %get_trie_data_size
    %mpt_hash_state_trie

    SWAP1 %set_trie_data_size
    %mload_global_metadata(@GLOBAL_METADATA_STATE_TRIE_DIGEST_BEFORE)
    %assert_eq

    PUSH 1 // initial trie data length
    
global check_state_trie:
    %set_final_tries
    %mpt_hash_state_trie   %mload_global_metadata(@GLOBAL_METADATA_STATE_TRIE_DIGEST_AFTER)     %assert_eq
global check_txn_trie:
    %mpt_hash_txn_trie     %mload_global_metadata(@GLOBAL_METADATA_TXN_TRIE_DIGEST_AFTER)       %assert_eq
global check_receipt_trie:
    %mpt_hash_receipt_trie %mload_global_metadata(@GLOBAL_METADATA_RECEIPT_TRIE_DIGEST_AFTER)   %assert_eq
    // We don't need the trie data length here.
    POP

    // We have reached the end of the execution, so we set the pruning flag to 1 for context 0.
    PUSH 1
    SET_CONTEXT
    
    %jump(halt)

%macro reinitialize_memory_pre_txn
    // Reinitialize accessed addresses and storage keys lists
    %init_access_lists

    // Reinitialize global metadata
    PUSH 0 %mstore_global_metadata(@GLOBAL_METADATA_CONTRACT_CREATION)
    PUSH 0 %mstore_global_metadata(@GLOBAL_METADATA_IS_PRECOMPILE_FROM_EOA)
    PUSH 0 %mstore_global_metadata(@GLOBAL_METADATA_LOGS_LEN)
    PUSH 0 %mstore_global_metadata(@GLOBAL_METADATA_LOGS_DATA_LEN)
    PUSH 0 %mstore_global_metadata(@GLOBAL_METADATA_LOGS_PAYLOAD_LEN)
    PUSH 0 %mstore_global_metadata(@GLOBAL_METADATA_JOURNAL_LEN)
    PUSH 0 %mstore_global_metadata(@GLOBAL_METADATA_JOURNAL_DATA_LEN)
    PUSH 0 %mstore_global_metadata(@GLOBAL_METADATA_REFUND_COUNTER)
    PUSH 0 %mstore_global_metadata(@GLOBAL_METADATA_SELFDESTRUCT_LIST_LEN)

    // Reinitialize `chain_id` for legacy txns
    PUSH 0 %mstore_txn_field(@TXN_FIELD_CHAIN_ID_PRESENT)
%endmacro<|MERGE_RESOLUTION|>--- conflicted
+++ resolved
@@ -100,34 +100,18 @@
 global hash_initial_tries:
     // We compute the length of the trie data segment in `mpt_hash` so that we
     // can check the value provided by the prover.
-<<<<<<< HEAD
     // The trie data segment is already written by the linked lists
     %get_trie_data_size
 
-=======
-    // We initialize the segment length with 1 because the segment contains 
-    // the null pointer `0` when the tries are empty.
-    PUSH 1
-    %mpt_hash_state_trie  %mload_global_metadata(@GLOBAL_METADATA_STATE_TRIE_DIGEST_BEFORE)     %assert_eq
->>>>>>> 0563597b
     // stack: trie_data_len
     %mpt_hash_txn_trie     %mload_global_metadata(@GLOBAL_METADATA_TXN_TRIE_DIGEST_BEFORE)      %assert_eq
     // stack: trie_data_len
     %mpt_hash_receipt_trie %mload_global_metadata(@GLOBAL_METADATA_RECEIPT_TRIE_DIGEST_BEFORE)  %assert_eq
     // stack: trie_data_full_len
 
-<<<<<<< HEAD
     %set_trie_data_size
 
 global start_txns:
-=======
-    // If txn_idx == 0, update the beacon_root and exit roots.
-    %mload_global_metadata(@GLOBAL_METADATA_TXN_NUMBER_BEFORE)
-    ISZERO
-    %jumpi(set_beacon_root)
-
-global start_txn:
->>>>>>> 0563597b
     // stack: (empty)
     %mload_global_metadata(@GLOBAL_METADATA_TXN_NUMBER_BEFORE)
     // stack: txn_nb
@@ -137,6 +121,12 @@
     SWAP1
     // stack: txn_counter, num_nibbles, txn_nb
     %mload_global_metadata(@GLOBAL_METADATA_BLOCK_GAS_USED_BEFORE)
+    // stack: init_gas_used, txn_counter, num_nibbles, txn_nb
+
+    // If txn_idx == 0, update the beacon_root and exit roots.
+    %mload_global_metadata(@GLOBAL_METADATA_TXN_NUMBER_BEFORE)
+    ISZERO
+    %jumpi(set_beacon_root)
 
     // stack: init_gas_used, txn_counter, num_nibbles, txn_nb
 global txn_loop:
