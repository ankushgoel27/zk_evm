// Return a pointer to the current account's data in the state trie.
%macro current_account_data
    %address %mpt_read_state_trie
    // stack: account_ptr
    // account_ptr should be non-null as long as the prover provided the proper
    // Merkle data. But a bad prover may not have, and we don't want return a
    // null pointer for security reasons.
    DUP1 ISZERO %jumpi(panic)
    // stack: account_ptr
%endmacro

// Returns a pointer to the root of the storage trie associated with the current account.
%macro current_storage_trie
    // stack: (empty)
    %current_account_data
    // stack: account_ptr
    %add_const(2)
    // stack: storage_root_ptr_ptr
    %mload_trie_data
    // stack: storage_root_ptr
%endmacro

<<<<<<< HEAD
%macro clone_account
    // stack: account_ptr
    %get_trie_data_size
    // stack: cloned_account_ptr, account_ptr
    SWAP1
    DUP1
    // stack: nonce_ptr, account_ptr, cloned_account_ptr
    // Nonce
    %mload_trie_data
    %append_to_trie_data
    // stack: account_ptr, cloned_account_ptr
    %increment
    // Balance
    DUP1
    %mload_trie_data
    %append_to_trie_data
    // Storage trie root
    %increment
    DUP1
    %mload_trie_data
    %append_to_trie_data
    // Codehash 
    %increment
    %mload_trie_data
    %append_to_trie_data
    // stack: cloned_account_ptr
%endmacro

// The slot_ptr cannot be 0, because `insert_slot` 
// is only called in `revert_storage_change` (where the case `slot_ptr = 0` 
// is dealt with differently), and in `storage_write`, 
// where writing 0 actually corresponds to a `delete`.
%macro clone_slot
    // stack: slot_ptr
    %get_trie_data_size
    // stack: cloned_slot_ptr, slot_ptr
    SWAP1
    %mload_trie_data
    %append_to_trie_data
=======
// Return a pointer to the provided account's data in the state trie.
%macro get_account_data(addr)
    PUSH $addr %mpt_read_state_trie
    // stack: account_ptr
    // account_ptr should be non-null as long as the prover provided the proper
    // Merkle data. But a bad prover may not have, and we don't want return a
    // null pointer for security reasons.
    DUP1 ISZERO %jumpi(panic)
    // stack: account_ptr
%endmacro

// Returns a pointer to the root of the storage trie associated with the provided account.
%macro get_storage_trie(key)
    // stack: (empty)
    %get_account_data($key)
    // stack: account_ptr
    %add_const(2)
    // stack: storage_root_ptr_ptr
    %mload_trie_data
    // stack: storage_root_ptr
>>>>>>> e7e83ded
%endmacro<|MERGE_RESOLUTION|>--- conflicted
+++ resolved
@@ -1,39 +1,15 @@
-// Return a pointer to the current account's data in the state trie.
-%macro current_account_data
-    %address %mpt_read_state_trie
-    // stack: account_ptr
-    // account_ptr should be non-null as long as the prover provided the proper
-    // Merkle data. But a bad prover may not have, and we don't want return a
-    // null pointer for security reasons.
-    DUP1 ISZERO %jumpi(panic)
-    // stack: account_ptr
-%endmacro
-
-// Returns a pointer to the root of the storage trie associated with the current account.
-%macro current_storage_trie
-    // stack: (empty)
-    %current_account_data
-    // stack: account_ptr
-    %add_const(2)
-    // stack: storage_root_ptr_ptr
-    %mload_trie_data
-    // stack: storage_root_ptr
-%endmacro
-
-<<<<<<< HEAD
 %macro clone_account
     // stack: account_ptr
     %get_trie_data_size
-    // stack: cloned_account_ptr, account_ptr
+    // stack: cloned_account_ptr
     SWAP1
     DUP1
-    // stack: nonce_ptr, account_ptr, cloned_account_ptr
-    // Nonce
+    // Balance
     %mload_trie_data
     %append_to_trie_data
-    // stack: account_ptr, cloned_account_ptr
     %increment
-    // Balance
+    // Nonce
+    %increment
     DUP1
     %mload_trie_data
     %append_to_trie_data
@@ -60,26 +36,4 @@
     SWAP1
     %mload_trie_data
     %append_to_trie_data
-=======
-// Return a pointer to the provided account's data in the state trie.
-%macro get_account_data(addr)
-    PUSH $addr %mpt_read_state_trie
-    // stack: account_ptr
-    // account_ptr should be non-null as long as the prover provided the proper
-    // Merkle data. But a bad prover may not have, and we don't want return a
-    // null pointer for security reasons.
-    DUP1 ISZERO %jumpi(panic)
-    // stack: account_ptr
-%endmacro
-
-// Returns a pointer to the root of the storage trie associated with the provided account.
-%macro get_storage_trie(key)
-    // stack: (empty)
-    %get_account_data($key)
-    // stack: account_ptr
-    %add_const(2)
-    // stack: storage_root_ptr_ptr
-    %mload_trie_data
-    // stack: storage_root_ptr
->>>>>>> e7e83ded
 %endmacro