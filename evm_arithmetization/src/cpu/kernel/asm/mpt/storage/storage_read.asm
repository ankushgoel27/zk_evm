%macro sload_current
    %stack (slot) -> (slot, %%after)
    %jump(sload_current)
%%after:
%endmacro

global sload_current:

<<<<<<< HEAD
    // TODO: Use only the linked list
    // TEST STORAGE linked list
    DUP1
    %read_storage_linked_list
    POP // the first element is `is_found`
    %mload_trie_data
    %stack (ll_value, slot) -> (slot, after_storage_read, ll_value)

    // %stack (slot) -> (slot, after_storage_read)

=======
>>>>>>> 9915fed9

    %read_storage_linked_list
    // stack: value_ptr, retdest
    DUP1 %jumpi(storage_key_exists)

    // Storage key not found. Return default value_ptr = 0,
    // which derefs to 0 since @SEGMENT_TRIE_DATA[0] = 0.
    %stack (value_ptr, retdest) -> (retdest, 0)
    
    JUMP

storage_key_exists:
    // stack: value_ptr, retdest
    %mload_trie_data
    // stack: value, retdest
    SWAP1
    JUMP

// Read a word from the current account's storage trie.
//
// Pre stack: kexit_info, slot
// Post stack: value

global sys_sload:
    // stack: kexit_info, slot
    SWAP1
    DUP1
    // stack: slot, slot, kexit_info
    %address
    // stack: address, slot, slot, kexit_info
    %insert_accessed_storage_keys
    // stack: cold_access, value_ptr, slot, kexit_info
    DUP1
    %mul_const(@GAS_COLDSLOAD_MINUS_WARMACCESS)
    %add_const(@GAS_WARMACCESS)
    %stack (gas, cold_access, value_ptr, slot, kexit_info) -> (gas, kexit_info, cold_access, value_ptr, slot)
    %charge_gas

    %stack (kexit_info, cold_access, value_ptr, slot) -> (slot, cold_access, value_ptr, kexit_info)
    %sload_current
    // stack: value, cold_access, value_ptr, kexit_info
    SWAP1 %jumpi(sload_cold_access)
    %stack (value, value_ptr, kexit_info) -> (kexit_info, value)
    EXIT_KERNEL

sload_cold_access:
    // stack: value, value_ptr, kexit_info
    %stack (value, value_ptr, kexit_info) -> (value, value_ptr, kexit_info, value)
    MSTORE_GENERAL
    EXIT_KERNEL<|MERGE_RESOLUTION|>--- conflicted
+++ resolved
@@ -6,21 +6,9 @@
 
 global sload_current:
 
-<<<<<<< HEAD
-    // TODO: Use only the linked list
-    // TEST STORAGE linked list
-    DUP1
+
     %read_storage_linked_list
     POP // the first element is `is_found`
-    %mload_trie_data
-    %stack (ll_value, slot) -> (slot, after_storage_read, ll_value)
-
-    // %stack (slot) -> (slot, after_storage_read)
-
-=======
->>>>>>> 9915fed9
-
-    %read_storage_linked_list
     // stack: value_ptr, retdest
     DUP1 %jumpi(storage_key_exists)
 
