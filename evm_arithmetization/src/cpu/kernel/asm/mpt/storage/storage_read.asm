%macro sload_current
    %stack (slot) -> (slot, %%after)
    %jump(sload_current)
%%after:
%endmacro

global sload_current:

    // TODO: Use only the linked list
    // TEST STORAGE linked list
    DUP1
    %read_storage_linked_list
    %mload_trie_data
    %stack (ll_value, slot) -> (slot, after_storage_read, ll_value)

    // %stack (slot) -> (slot, after_storage_read)



    %slot_to_storage_key
    // stack: storage_key, after_storage_read
    PUSH 64 // storage_key has 64 nibbles
    %current_storage_trie
    // stack: storage_root_ptr, 64, storage_key, after_storage_read
    %jump(mpt_read)

global after_storage_read:
    // stack: value_ptr, ll_value, retdest
    DUP1 %jumpi(storage_key_exists)

    // Storage key not found. Return default value_ptr = 0,
    // which derefs to 0 since @SEGMENT_TRIE_DATA[0] = 0.
<<<<<<< HEAD
    
    POP
global debug_the_storage_value_is_zero:
    %assert_zero
    %stack (retdest) -> (retdest, 0)
=======
    %stack (value_ptr, ll_value, retdest) -> (retdest, 0)
>>>>>>> c4f410da
    //%stack (value_ptr, retdest) -> (retdest, 0)
    
    JUMP

global storage_key_exists:
    // stack: value_ptr, retdest
    // actually: value_ptr, ll_value, retdest
    %mload_trie_data
    // stack: value, retdest
    // atually: value, ll_value, retdest
    DUP2
global debug_the_storage_value_is_the_same:
    %assert_eq

    SWAP1
    JUMP

// Read a word from the current account's storage trie.
//
// Pre stack: kexit_info, slot
// Post stack: value

global sys_sload:
    // stack: kexit_info, slot
    SWAP1
    DUP1
    // stack: slot, slot, kexit_info
    %address
    // stack: address, slot, slot, kexit_info
    %insert_accessed_storage_keys
    // stack: cold_access, value_ptr, slot, kexit_info
    DUP1
    %mul_const(@GAS_COLDSLOAD_MINUS_WARMACCESS)
    %add_const(@GAS_WARMACCESS)
    %stack (gas, cold_access, value_ptr, slot, kexit_info) -> (gas, kexit_info, cold_access, value_ptr, slot)
    %charge_gas

    %stack (kexit_info, cold_access, value_ptr, slot) -> (slot, cold_access, value_ptr, kexit_info)
    %sload_current
    // stack: value, cold_access, value_ptr, kexit_info
    SWAP1 %jumpi(sload_cold_access)
    %stack (value, value_ptr, kexit_info) -> (kexit_info, value)
    EXIT_KERNEL

sload_cold_access:
    // stack: value, value_ptr, kexit_info
    %stack (value, value_ptr, kexit_info) -> (value, value_ptr, kexit_info, value)
    MSTORE_GENERAL
    EXIT_KERNEL<|MERGE_RESOLUTION|>--- conflicted
+++ resolved
@@ -30,15 +30,7 @@
 
     // Storage key not found. Return default value_ptr = 0,
     // which derefs to 0 since @SEGMENT_TRIE_DATA[0] = 0.
-<<<<<<< HEAD
-    
-    POP
-global debug_the_storage_value_is_zero:
-    %assert_zero
-    %stack (retdest) -> (retdest, 0)
-=======
     %stack (value_ptr, ll_value, retdest) -> (retdest, 0)
->>>>>>> c4f410da
     //%stack (value_ptr, retdest) -> (retdest, 0)
     
     JUMP
