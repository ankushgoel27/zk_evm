--- conflicted
+++ resolved
@@ -1,7 +1,8 @@
 use std::collections::HashMap;
 
-use ethereum_types::{H256, U256};
+use ethereum_types::U256;
 use hex_literal::hex;
+use smt_trie::code::hash_bytecode_u256;
 
 use crate::cpu::kernel::constants::context_metadata::ContextMetadata;
 use crate::cpu::kernel::constants::global_metadata::GlobalMetadata;
@@ -59,12 +60,16 @@
 
     c.insert(MAX_NONCE.0.into(), U256::from(MAX_NONCE.1));
     c.insert(CALL_STACK_LIMIT.0.into(), U256::from(CALL_STACK_LIMIT.1));
-<<<<<<< HEAD
     c.insert(POSEIDON_HASH_ZEROS.0.into(), POSEIDON_HASH_ZEROS.1);
-=======
     c.insert(
         cancun_constants::BEACON_ROOTS_CONTRACT_STATE_KEY.0.into(),
         U256::from_big_endian(&cancun_constants::BEACON_ROOTS_CONTRACT_STATE_KEY.1),
+    );
+    c.insert(
+        cancun_constants::BEACON_ROOTS_CONTRACT_ADDRESS_HASHED
+            .0
+            .into(),
+        U256::from_big_endian(&cancun_constants::BEACON_ROOTS_CONTRACT_ADDRESS_HASHED.1),
     );
     c.insert(
         cancun_constants::HISTORY_BUFFER_LENGTH.0.into(),
@@ -81,7 +86,6 @@
         global_exit_root::GLOBAL_EXIT_ROOT_STORAGE_POS.0.into(),
         U256::from(global_exit_root::GLOBAL_EXIT_ROOT_STORAGE_POS.1),
     );
->>>>>>> 2ad611ae
 
     for segment in Segment::all() {
         c.insert(segment.var_name().into(), (segment as usize).into());
@@ -353,7 +357,6 @@
 const MAX_NONCE: (&str, u64) = ("MAX_NONCE", 0xffffffffffffffff);
 const CALL_STACK_LIMIT: (&str, u64) = ("CALL_STACK_LIMIT", 1024);
 
-<<<<<<< HEAD
 const POSEIDON_HASH_ZEROS: (&str, U256) = (
     "POSEIDON_HASH_ZEROS",
     U256([
@@ -363,7 +366,7 @@
         14345658006221440202,
     ]),
 );
-=======
+
 /// Cancun-related constants
 /// See <https://eips.ethereum.org/EIPS/eip-4788> and
 /// <https://eips.ethereum.org/EIPS/eip-4844>.
@@ -402,21 +405,23 @@
     pub const BEACON_ROOTS_CONTRACT_CODE_HASH: [u8; 32] =
         hex!("f57acd40259872606d76197ef052f3d35588dadf919ee1f0e3cb9b62d3f4b02c");
 
-    pub const BEACON_ROOTS_CONTRACT_ADDRESS_HASHED: [u8; 32] =
-        hex!("37d65eaa92c6bc4c13a5ec45527f0c18ea8932588728769ec7aecfe6d9f32e42");
-
-    pub const BEACON_ROOTS_ACCOUNT: AccountRlp = AccountRlp {
-        nonce: U256::zero(),
-        balance: U256::zero(),
-        // Storage root for this account at genesis.
-        storage_root: H256(hex!(
-            "56e81f171bcc55a6ff8345e692c0f86e5b48e01b996cadc001622fb5e363b421"
-        )),
-        code_hash: H256(BEACON_ROOTS_CONTRACT_CODE_HASH),
-    };
+    pub const BEACON_ROOTS_CONTRACT_ADDRESS_HASHED: (&str, [u8; 32]) = (
+        "BEACON_ROOTS_CONTRACT_ADDRESS_HASHED",
+        hex!("37d65eaa92c6bc4c13a5ec45527f0c18ea8932588728769ec7aecfe6d9f32e42"),
+    );
+
+    pub fn beacon_roots_account() -> AccountRlp {
+        AccountRlp {
+            nonce: U256::zero(),
+            balance: U256::zero(),
+            code_hash: hash_bytecode_u256(BEACON_ROOTS_CONTRACT_CODE.to_vec()),
+            code_length: U256([BEACON_ROOTS_CONTRACT_CODE.len() as u64, 0, 0, 0]),
+        }
+    }
 }
 
 pub mod global_exit_root {
+
     use super::*;
 
     /// Taken from https://github.com/0xPolygonHermez/cdk-erigon/blob/61f0b6912055c73f6879ea7e9b5bac22ea5fc85c/zk/utils/global_exit_root.go#L16.
@@ -434,14 +439,12 @@
     pub const GLOBAL_EXIT_ROOT_ADDRESS_HASHED: [u8; 32] =
         hex!("1d5e9c22b4b1a781d0ef63e9c1293c2a45fee966809019aa9804b5e7148b0ca9");
 
-    pub const GLOBAL_EXIT_ROOT_ACCOUNT: AccountRlp = AccountRlp {
-        nonce: U256::zero(),
-        balance: U256::zero(),
-        // Empty storage root
-        storage_root: H256(hex!(
-            "56e81f171bcc55a6ff8345e692c0f86e5b48e01b996cadc001622fb5e363b421"
-        )),
-        code_hash: H256(GLOBAL_EXIT_ROOT_CONTRACT_CODE_HASH),
-    };
-}
->>>>>>> 2ad611ae
+    pub fn global_exit_root_account() -> AccountRlp {
+        AccountRlp {
+            nonce: U256::zero(),
+            balance: U256::zero(),
+            code_hash: hash_bytecode_u256(GLOBAL_EXIT_ROOT_CONTRACT_CODE.to_vec()),
+            code_length: U256([GLOBAL_EXIT_ROOT_CONTRACT_CODE.len() as u64, 0, 0, 0]),
+        }
+    }
+}