--- conflicted
+++ resolved
@@ -113,7 +113,7 @@
     c
 }
 
-const MISC_CONSTANTS: [(&str, [u8; 32]); 5] = [
+const MISC_CONSTANTS: [(&str, [u8; 32]); 6] = [
     // Base for limbs used in bignum arithmetic.
     (
         "BIGNUM_LIMB_BASE",
@@ -138,20 +138,18 @@
         "INITIAL_TXN_RLP_ADDR",
         hex!("0000000000000000000000000000000000000000000000000000000b00000001"),
     ),
-<<<<<<< HEAD
     // Address where the final registers start. It is the offset 6 within the
     // SEGMENT_REGISTERS_STATES.
     // *Note*: Changing this will break some tests.
     (
         "FINAL_REGISTERS_ADDR",
         hex!("0000000000000000000000000000000000000000000000000000002100000006"),
-=======
+    ),
     // Scaled boolean value indicating that we are in kernel mode, to be used within `kexit_info`.
     // It is equal to 2^32.
     (
         "IS_KERNEL",
         hex!("0000000000000000000000000000000000000000000000000000000100000000"),
->>>>>>> e7e83ded
     ),
 ];
 
@@ -361,7 +359,6 @@
 const MAX_NONCE: (&str, u64) = ("MAX_NONCE", 0xffffffffffffffff);
 const CALL_STACK_LIMIT: (&str, u64) = ("CALL_STACK_LIMIT", 1024);
 
-<<<<<<< HEAD
 const LINKED_LISTS_CONSTANTS: [(&str, u16); 5] = [
     ("ACCOUNTS_LINKED_LISTS_NODE_SIZE", 4),
     ("STORAGE_LINKED_LISTS_NODE_SIZE", 5),
@@ -369,7 +366,7 @@
     ("STORAGE_NEXT_NODE_PTR", 4),
     ("STORAGE_COPY_PAYLOAD_PTR", 3),
 ];
-=======
+
 /// Cancun-related constants
 /// See <https://eips.ethereum.org/EIPS/eip-4788> and
 /// <https://eips.ethereum.org/EIPS/eip-4844>.
@@ -449,5 +446,4 @@
         )),
         code_hash: H256(GLOBAL_EXIT_ROOT_CONTRACT_CODE_HASH),
     };
-}
->>>>>>> e7e83ded
+}