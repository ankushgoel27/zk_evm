use crate::memory::segments::Segment;

/// These metadata fields contain global VM state, stored in the
/// `Segment::Metadata` segment of the kernel's context (which is zero).
///
/// Each value is directly scaled by the corresponding `Segment::GlobalMetadata`
/// value for faster memory access in the kernel.
#[allow(clippy::enum_clike_unportable_variant)]
#[repr(usize)]
#[derive(Copy, Clone, Eq, PartialEq, Hash, Ord, PartialOrd, Debug)]
pub(crate) enum GlobalMetadata {
    /// The largest context ID that has been used so far in this execution.
    /// Tracking this allows us give each new context a unique ID, so that
    /// its memory will be zero-initialized.
    LargestContext = Segment::GlobalMetadata as usize,
    /// The size of active memory, in bytes.
    MemorySize,
    /// The size of the `TrieData` segment, in bytes. In other words, the next
    /// address available for appending additional trie data.
    TrieDataSize,
    /// The size of the `RLP` segment, in bytes, represented as a whole
    /// address. In other words, the next address available for appending
    /// additional RLP data.
    RlpDataSize,
    /// A pointer to the root of the state trie within the `TrieData` buffer.
    StateTrieRoot,
    /// A pointer to the root of the transaction trie within the `TrieData`
    /// buffer.
    TransactionTrieRoot,
    /// A pointer to the root of the receipt trie within the `TrieData` buffer.
    ReceiptTrieRoot,

    // The root digests of each Merkle trie before these transactions.
    StateTrieRootDigestBefore,
    TransactionTrieRootDigestBefore,
    ReceiptTrieRootDigestBefore,

    // The root digests of each Merkle trie after these transactions.
    StateTrieRootDigestAfter,
    TransactionTrieRootDigestAfter,
    ReceiptTrieRootDigestAfter,

    // Block metadata.
    BlockBeneficiary,
    BlockTimestamp,
    BlockNumber,
    BlockDifficulty,
    BlockRandom,
    BlockGasLimit,
    BlockChainId,
    BlockBaseFee,
    BlockBlobGasUsed,
    BlockExcessBlobGas,
    BlockGasUsed,
    /// Before current transactions block values.
    BlockGasUsedBefore,
    /// After current transactions block values.
    BlockGasUsedAfter,
    /// Current block header hash
    BlockCurrentHash,
    /// EIP-4788: hash tree root of the beacon chain parent block.
    ParentBeaconBlockRoot,

    /// Gas to refund at the end of the transaction.
    RefundCounter,
    /// Length of the addresses access list.
    AccessedAddressesLen,
    /// Length of the storage keys access list.
    AccessedStorageKeysLen,
    /// Length of the self-destruct list.
    SelfDestructListLen,
    /// Length of the bloom entry buffer.
    BloomEntryLen,

    /// Length of the journal.
    JournalLen,
    /// Length of the `JournalData` segment.
    JournalDataLen,
    /// Current checkpoint.
    CurrentCheckpoint,
    TouchedAddressesLen,
    // Gas cost for the access list in type-1 txns. See EIP-2930.
    AccessListDataCost,
    // Boolean flag indicating if the txn is a contract creation txn.
    ContractCreation,
    IsPrecompileFromEoa,
    CallStackDepth,
    /// Transaction logs list length
    LogsLen,
    LogsDataLen,
    LogsPayloadLen,
    TxnNumberBefore,
    TxnNumberAfter,

    /// Number of created contracts during the current transaction.
    CreatedContractsLen,

    KernelHash,
    KernelLen,

    /// The address of the next available address in
    /// Segment::AccountsLinkedList
    AccountsLinkedListNextAvailable,
    /// The address of the next available address in
    /// Segment::StorageLinkedList
    StorageLinkedListNextAvailable,
    /// Length of the `AccountsLinkedList` segment after insertion of the
    /// initial accounts.
    InitialAccountsLinkedListLen,
    /// Length of the `StorageLinkedList` segment after insertion of the
    /// initial storage slots.
    InitialStorageLinkedListLen,

    /// The length of the transient storage segment.
    TransientStorageLen,

    // Number of blob versioned hashes contained in the current type-3 transaction.
    BlobVersionedHashesLen,

    /// Address where the base fee to be burnt is sent.
    BurnAddr,
}

impl GlobalMetadata {
<<<<<<< HEAD
    pub(crate) const COUNT: usize = 60;
=======
    pub(crate) const COUNT: usize = 55;
>>>>>>> b2196953

    /// Unscales this virtual offset by their respective `Segment` value.
    pub(crate) const fn unscale(&self) -> usize {
        *self as usize - Segment::GlobalMetadata as usize
    }

    pub(crate) const fn all() -> [Self; Self::COUNT] {
        [
            Self::LargestContext,
            Self::MemorySize,
            Self::TrieDataSize,
            Self::RlpDataSize,
            Self::StateTrieRoot,
            Self::TransactionTrieRoot,
            Self::ReceiptTrieRoot,
            Self::StateTrieRootDigestBefore,
            Self::TransactionTrieRootDigestBefore,
            Self::ReceiptTrieRootDigestBefore,
            Self::StateTrieRootDigestAfter,
            Self::TransactionTrieRootDigestAfter,
            Self::ReceiptTrieRootDigestAfter,
            Self::BlockBeneficiary,
            Self::BlockTimestamp,
            Self::BlockNumber,
            Self::BlockDifficulty,
            Self::BlockRandom,
            Self::BlockGasLimit,
            Self::BlockChainId,
            Self::BlockBaseFee,
            Self::BlockGasUsed,
            Self::BlockBlobGasUsed,
            Self::BlockExcessBlobGas,
            Self::BlockGasUsedBefore,
            Self::BlockGasUsedAfter,
            Self::ParentBeaconBlockRoot,
            Self::RefundCounter,
            Self::AccessedAddressesLen,
            Self::AccessedStorageKeysLen,
            Self::SelfDestructListLen,
            Self::BloomEntryLen,
            Self::JournalLen,
            Self::JournalDataLen,
            Self::CurrentCheckpoint,
            Self::TouchedAddressesLen,
            Self::AccessListDataCost,
            Self::ContractCreation,
            Self::IsPrecompileFromEoa,
            Self::CallStackDepth,
            Self::LogsLen,
            Self::LogsDataLen,
            Self::LogsPayloadLen,
            Self::BlockCurrentHash,
            Self::TxnNumberBefore,
            Self::TxnNumberAfter,
            Self::CreatedContractsLen,
            Self::KernelHash,
            Self::KernelLen,
            Self::AccountsLinkedListNextAvailable,
            Self::StorageLinkedListNextAvailable,
            Self::InitialAccountsLinkedListLen,
            Self::InitialStorageLinkedListLen,
            Self::TransientStorageLen,
            Self::BlobVersionedHashesLen,
            Self::BurnAddr,
        ]
    }

    /// The variable name that gets passed into kernel assembly code.
    pub(crate) const fn var_name(&self) -> &'static str {
        match self {
            Self::LargestContext => "GLOBAL_METADATA_LARGEST_CONTEXT",
            Self::MemorySize => "GLOBAL_METADATA_MEMORY_SIZE",
            Self::TrieDataSize => "GLOBAL_METADATA_TRIE_DATA_SIZE",
            Self::RlpDataSize => "GLOBAL_METADATA_RLP_DATA_SIZE",
            Self::StateTrieRoot => "GLOBAL_METADATA_STATE_TRIE_ROOT",
            Self::TransactionTrieRoot => "GLOBAL_METADATA_TXN_TRIE_ROOT",
            Self::ReceiptTrieRoot => "GLOBAL_METADATA_RECEIPT_TRIE_ROOT",
            Self::StateTrieRootDigestBefore => "GLOBAL_METADATA_STATE_TRIE_DIGEST_BEFORE",
            Self::TransactionTrieRootDigestBefore => "GLOBAL_METADATA_TXN_TRIE_DIGEST_BEFORE",
            Self::ReceiptTrieRootDigestBefore => "GLOBAL_METADATA_RECEIPT_TRIE_DIGEST_BEFORE",
            Self::StateTrieRootDigestAfter => "GLOBAL_METADATA_STATE_TRIE_DIGEST_AFTER",
            Self::TransactionTrieRootDigestAfter => "GLOBAL_METADATA_TXN_TRIE_DIGEST_AFTER",
            Self::ReceiptTrieRootDigestAfter => "GLOBAL_METADATA_RECEIPT_TRIE_DIGEST_AFTER",
            Self::BlockBeneficiary => "GLOBAL_METADATA_BLOCK_BENEFICIARY",
            Self::BlockTimestamp => "GLOBAL_METADATA_BLOCK_TIMESTAMP",
            Self::BlockNumber => "GLOBAL_METADATA_BLOCK_NUMBER",
            Self::BlockDifficulty => "GLOBAL_METADATA_BLOCK_DIFFICULTY",
            Self::BlockRandom => "GLOBAL_METADATA_BLOCK_RANDOM",
            Self::BlockGasLimit => "GLOBAL_METADATA_BLOCK_GAS_LIMIT",
            Self::BlockChainId => "GLOBAL_METADATA_BLOCK_CHAIN_ID",
            Self::BlockBaseFee => "GLOBAL_METADATA_BLOCK_BASE_FEE",
            Self::BlockBlobGasUsed => "GLOBAL_METADATA_BLOCK_BLOB_GAS_USED",
            Self::BlockExcessBlobGas => "GLOBAL_METADATA_BLOCK_EXCESS_BLOB_GAS",
            Self::BlockGasUsed => "GLOBAL_METADATA_BLOCK_GAS_USED",
            Self::BlockGasUsedBefore => "GLOBAL_METADATA_BLOCK_GAS_USED_BEFORE",
            Self::BlockGasUsedAfter => "GLOBAL_METADATA_BLOCK_GAS_USED_AFTER",
            Self::BlockCurrentHash => "GLOBAL_METADATA_BLOCK_CURRENT_HASH",
            Self::ParentBeaconBlockRoot => "GLOBAL_METADATA_PARENT_BEACON_BLOCK_ROOT",
            Self::RefundCounter => "GLOBAL_METADATA_REFUND_COUNTER",
            Self::AccessedAddressesLen => "GLOBAL_METADATA_ACCESSED_ADDRESSES_LEN",
            Self::AccessedStorageKeysLen => "GLOBAL_METADATA_ACCESSED_STORAGE_KEYS_LEN",
            Self::SelfDestructListLen => "GLOBAL_METADATA_SELFDESTRUCT_LIST_LEN",
            Self::BloomEntryLen => "GLOBAL_METADATA_BLOOM_ENTRY_LEN",
            Self::JournalLen => "GLOBAL_METADATA_JOURNAL_LEN",
            Self::JournalDataLen => "GLOBAL_METADATA_JOURNAL_DATA_LEN",
            Self::CurrentCheckpoint => "GLOBAL_METADATA_CURRENT_CHECKPOINT",
            Self::TouchedAddressesLen => "GLOBAL_METADATA_TOUCHED_ADDRESSES_LEN",
            Self::AccessListDataCost => "GLOBAL_METADATA_ACCESS_LIST_DATA_COST",
            Self::ContractCreation => "GLOBAL_METADATA_CONTRACT_CREATION",
            Self::IsPrecompileFromEoa => "GLOBAL_METADATA_IS_PRECOMPILE_FROM_EOA",
            Self::CallStackDepth => "GLOBAL_METADATA_CALL_STACK_DEPTH",
            Self::LogsLen => "GLOBAL_METADATA_LOGS_LEN",
            Self::LogsDataLen => "GLOBAL_METADATA_LOGS_DATA_LEN",
            Self::LogsPayloadLen => "GLOBAL_METADATA_LOGS_PAYLOAD_LEN",
            Self::TxnNumberBefore => "GLOBAL_METADATA_TXN_NUMBER_BEFORE",
            Self::TxnNumberAfter => "GLOBAL_METADATA_TXN_NUMBER_AFTER",
            Self::CreatedContractsLen => "GLOBAL_METADATA_CREATED_CONTRACTS_LEN",
            Self::KernelHash => "GLOBAL_METADATA_KERNEL_HASH",
            Self::KernelLen => "GLOBAL_METADATA_KERNEL_LEN",
            Self::AccountsLinkedListNextAvailable => {
                "GLOBAL_METADATA_ACCOUNTS_LINKED_LIST_NEXT_AVAILABLE"
            }
            Self::StorageLinkedListNextAvailable => {
                "GLOBAL_METADATA_STORAGE_LINKED_LIST_NEXT_AVAILABLE"
            }
            Self::InitialAccountsLinkedListLen => {
                "GLOBAL_METADATA_INITIAL_ACCOUNTS_LINKED_LIST_LEN"
            }
            Self::InitialStorageLinkedListLen => "GLOBAL_METADATA_INITIAL_STORAGE_LINKED_LIST_LEN",
            Self::TransientStorageLen => "GLOBAL_METADATA_TRANSIENT_STORAGE_LEN",
            Self::BlobVersionedHashesLen => "GLOBAL_METADATA_BLOB_VERSIONED_HASHES_LEN",
            Self::BurnAddr => "GLOBAL_METADATA_BURN_ADDR",
        }
    }
}<|MERGE_RESOLUTION|>--- conflicted
+++ resolved
@@ -122,11 +122,7 @@
 }
 
 impl GlobalMetadata {
-<<<<<<< HEAD
-    pub(crate) const COUNT: usize = 60;
-=======
-    pub(crate) const COUNT: usize = 55;
->>>>>>> b2196953
+    pub(crate) const COUNT: usize = 56;
 
     /// Unscales this virtual offset by their respective `Segment` value.
     pub(crate) const fn unscale(&self) -> usize {
