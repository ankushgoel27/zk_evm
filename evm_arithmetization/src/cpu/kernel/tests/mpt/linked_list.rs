--- conflicted
+++ resolved
@@ -24,7 +24,7 @@
 fn test_init_linked_lists() -> Result<()> {
     init_logger();
 
-    let mut interpreter = Interpreter::<F>::new(0, vec![], None);
+    let interpreter = Interpreter::<F>::new(0, vec![], None);
 
     // Check the initial accounts linked list
     let acc_addr_list: Vec<U256> = (0..4)
@@ -72,7 +72,7 @@
 fn test_list_iterator() -> Result<()> {
     init_logger();
 
-    let mut interpreter = Interpreter::<F>::new(0, vec![], None);
+    let interpreter = Interpreter::<F>::new(0, vec![], None);
 
     // test the list iterator
     let accounts_mem = interpreter
@@ -336,16 +336,9 @@
     // Test for address already in list.
     for i in 0..n {
         let addr_in_list = U256::from(addresses[i].0.as_slice());
-<<<<<<< HEAD
         interpreter.push(retaddr).unwrap();
-        interpreter.push(U256::zero()).unwrap();
         interpreter.push(addr_in_list).unwrap();
-        interpreter.generation_state.registers.program_counter = insert_account_label;
-=======
-        interpreter.push(retaddr);
-        interpreter.push(addr_in_list);
         interpreter.generation_state.registers.program_counter = search_account_label;
->>>>>>> ca6458d3
         interpreter.run()?;
 
         assert_eq!(
