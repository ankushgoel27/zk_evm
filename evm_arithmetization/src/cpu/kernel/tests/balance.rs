use anyhow::Result;
use ethereum_types::{Address, BigEndianHash, H256, U256};
use keccak_hash::keccak;
use mpt_trie::partial_trie::{HashedPartialTrie, PartialTrie};
use plonky2::field::goldilocks_field::GoldilocksField as F;
use plonky2::field::types::Field;
use rand::{thread_rng, Rng};

use crate::cpu::kernel::aggregator::KERNEL;
use crate::cpu::kernel::constants::global_metadata::GlobalMetadata;
use crate::cpu::kernel::interpreter::Interpreter;
use crate::cpu::kernel::tests::account_code::prepare_interpreter;
use crate::cpu::kernel::tests::mpt::nibbles_64;
use crate::generation::mpt::AccountRlp;
use crate::Node;

// Test account with a given code hash.
fn test_account(balance: U256) -> AccountRlp {
    AccountRlp {
        nonce: U256::from(1111),
        balance,
        storage_root: HashedPartialTrie::from(Node::Empty).hash(),
        code_hash: H256::from_uint(&U256::from(8888)),
    }
}

<<<<<<< HEAD
=======
// Stolen from `tests/mpt/insert.rs`
// Prepare the interpreter by inserting the account in the state trie.
fn prepare_interpreter<F: Field>(
    interpreter: &mut Interpreter<F>,
    address: Address,
    account: &AccountRlp,
) -> Result<()> {
    let mpt_insert_state_trie = KERNEL.global_labels["mpt_insert_state_trie"];
    let mpt_hash_state_trie = KERNEL.global_labels["mpt_hash_state_trie"];
    let mut state_trie: HashedPartialTrie = Default::default();
    let trie_inputs = Default::default();

    initialize_mpts(interpreter, &trie_inputs);
    assert_eq!(interpreter.stack(), vec![]);

    let k = nibbles_64(U256::from_big_endian(
        keccak(address.to_fixed_bytes()).as_bytes(),
    ));
    // Next, execute mpt_insert_state_trie.
    interpreter.generation_state.registers.program_counter = mpt_insert_state_trie;
    let trie_data = interpreter.get_trie_data_mut();
    if trie_data.is_empty() {
        // In the assembly we skip over 0, knowing trie_data[0] = 0 by default.
        // Since we don't explicitly set it to 0, we need to do so here.
        trie_data.push(Some(0.into()));
    }
    let value_ptr = trie_data.len();
    trie_data.push(Some(account.nonce));
    trie_data.push(Some(account.balance));
    // In memory, storage_root gets interpreted as a pointer to a storage trie,
    // so we have to ensure the pointer is valid. It's easiest to set it to 0,
    // which works as an empty node, since trie_data[0] = 0 = MPT_TYPE_EMPTY.
    trie_data.push(Some(H256::zero().into_uint()));
    trie_data.push(Some(account.code_hash.into_uint()));
    let trie_data_len = trie_data.len().into();
    interpreter.set_global_metadata_field(GlobalMetadata::TrieDataSize, trie_data_len);
    interpreter
        .push(0xDEADBEEFu32.into())
        .expect("The stack should not overflow");
    interpreter
        .push(value_ptr.into())
        .expect("The stack should not overflow"); // value_ptr
    interpreter
        .push(k.try_into().unwrap())
        .expect("The stack should not overflow"); // key

    interpreter.run()?;
    assert_eq!(
        interpreter.stack().len(),
        0,
        "Expected empty stack after insert, found {:?}",
        interpreter.stack()
    );

    // Now, execute mpt_hash_state_trie.
    interpreter.generation_state.registers.program_counter = mpt_hash_state_trie;
    interpreter
        .push(0xDEADBEEFu32.into())
        .expect("The stack should not overflow");
    interpreter
        .push(1.into()) // Initial trie data segment size, unused.
        .expect("The stack should not overflow");
    interpreter.run()?;

    assert_eq!(
        interpreter.stack().len(),
        2,
        "Expected 2 items on stack after hashing, found {:?}",
        interpreter.stack()
    );
    let hash = H256::from_uint(&interpreter.stack()[1]);

    state_trie.insert(k, rlp::encode(account).to_vec())?;
    let expected_state_trie_hash = state_trie.hash();
    assert_eq!(hash, expected_state_trie_hash);

    Ok(())
}

>>>>>>> 0563597b
#[test]
fn test_balance() -> Result<()> {
    let mut rng = thread_rng();
    let balance = U256(rng.gen());
    let account = test_account(balance);

    let mut interpreter: Interpreter<F> = Interpreter::new(0, vec![], None);
    let address: Address = rng.gen();
    // Prepare the interpreter by inserting the account in the state trie.
    prepare_interpreter(&mut interpreter, address, &account)?;

    // Test `balance`
    interpreter.generation_state.registers.program_counter = KERNEL.global_labels["balance"];
    interpreter.pop().expect("The stack should not be empty");
    interpreter.pop().expect("The stack should not be empty");
    assert!(interpreter.stack().is_empty());
    interpreter
        .push(0xDEADBEEFu32.into())
        .expect("The stack should not overflow");
    interpreter
        .push(U256::from_big_endian(address.as_bytes()))
        .expect("The stack should not overflow");
    interpreter.run()?;

    assert_eq!(interpreter.stack(), vec![balance]);

    Ok(())
}<|MERGE_RESOLUTION|>--- conflicted
+++ resolved
@@ -1,16 +1,12 @@
 use anyhow::Result;
 use ethereum_types::{Address, BigEndianHash, H256, U256};
-use keccak_hash::keccak;
 use mpt_trie::partial_trie::{HashedPartialTrie, PartialTrie};
 use plonky2::field::goldilocks_field::GoldilocksField as F;
-use plonky2::field::types::Field;
 use rand::{thread_rng, Rng};
 
 use crate::cpu::kernel::aggregator::KERNEL;
-use crate::cpu::kernel::constants::global_metadata::GlobalMetadata;
 use crate::cpu::kernel::interpreter::Interpreter;
 use crate::cpu::kernel::tests::account_code::prepare_interpreter;
-use crate::cpu::kernel::tests::mpt::nibbles_64;
 use crate::generation::mpt::AccountRlp;
 use crate::Node;
 
@@ -24,88 +20,6 @@
     }
 }
 
-<<<<<<< HEAD
-=======
-// Stolen from `tests/mpt/insert.rs`
-// Prepare the interpreter by inserting the account in the state trie.
-fn prepare_interpreter<F: Field>(
-    interpreter: &mut Interpreter<F>,
-    address: Address,
-    account: &AccountRlp,
-) -> Result<()> {
-    let mpt_insert_state_trie = KERNEL.global_labels["mpt_insert_state_trie"];
-    let mpt_hash_state_trie = KERNEL.global_labels["mpt_hash_state_trie"];
-    let mut state_trie: HashedPartialTrie = Default::default();
-    let trie_inputs = Default::default();
-
-    initialize_mpts(interpreter, &trie_inputs);
-    assert_eq!(interpreter.stack(), vec![]);
-
-    let k = nibbles_64(U256::from_big_endian(
-        keccak(address.to_fixed_bytes()).as_bytes(),
-    ));
-    // Next, execute mpt_insert_state_trie.
-    interpreter.generation_state.registers.program_counter = mpt_insert_state_trie;
-    let trie_data = interpreter.get_trie_data_mut();
-    if trie_data.is_empty() {
-        // In the assembly we skip over 0, knowing trie_data[0] = 0 by default.
-        // Since we don't explicitly set it to 0, we need to do so here.
-        trie_data.push(Some(0.into()));
-    }
-    let value_ptr = trie_data.len();
-    trie_data.push(Some(account.nonce));
-    trie_data.push(Some(account.balance));
-    // In memory, storage_root gets interpreted as a pointer to a storage trie,
-    // so we have to ensure the pointer is valid. It's easiest to set it to 0,
-    // which works as an empty node, since trie_data[0] = 0 = MPT_TYPE_EMPTY.
-    trie_data.push(Some(H256::zero().into_uint()));
-    trie_data.push(Some(account.code_hash.into_uint()));
-    let trie_data_len = trie_data.len().into();
-    interpreter.set_global_metadata_field(GlobalMetadata::TrieDataSize, trie_data_len);
-    interpreter
-        .push(0xDEADBEEFu32.into())
-        .expect("The stack should not overflow");
-    interpreter
-        .push(value_ptr.into())
-        .expect("The stack should not overflow"); // value_ptr
-    interpreter
-        .push(k.try_into().unwrap())
-        .expect("The stack should not overflow"); // key
-
-    interpreter.run()?;
-    assert_eq!(
-        interpreter.stack().len(),
-        0,
-        "Expected empty stack after insert, found {:?}",
-        interpreter.stack()
-    );
-
-    // Now, execute mpt_hash_state_trie.
-    interpreter.generation_state.registers.program_counter = mpt_hash_state_trie;
-    interpreter
-        .push(0xDEADBEEFu32.into())
-        .expect("The stack should not overflow");
-    interpreter
-        .push(1.into()) // Initial trie data segment size, unused.
-        .expect("The stack should not overflow");
-    interpreter.run()?;
-
-    assert_eq!(
-        interpreter.stack().len(),
-        2,
-        "Expected 2 items on stack after hashing, found {:?}",
-        interpreter.stack()
-    );
-    let hash = H256::from_uint(&interpreter.stack()[1]);
-
-    state_trie.insert(k, rlp::encode(account).to_vec())?;
-    let expected_state_trie_hash = state_trie.hash();
-    assert_eq!(hash, expected_state_trie_hash);
-
-    Ok(())
-}
-
->>>>>>> 0563597b
 #[test]
 fn test_balance() -> Result<()> {
     let mut rng = thread_rng();
