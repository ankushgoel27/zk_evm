--- conflicted
+++ resolved
@@ -3,13 +3,10 @@
 
 use ethereum_types::{Address, BigEndianHash, H160, H256, U256};
 use hex_literal::hex;
-use keccak_hash::keccak;
 use mpt_trie::nibbles::Nibbles;
 use mpt_trie::partial_trie::{HashedPartialTrie, Node, PartialTrie};
 use plonky2::field::goldilocks_field::GoldilocksField as F;
 use smt_trie::code::hash_bytecode_u256;
-use smt_trie::db::MemoryDb;
-use smt_trie::smt::Smt;
 use smt_trie::utils::hashout2u;
 
 use super::account_code::set_account;
@@ -20,14 +17,16 @@
 use crate::generation::TrieInputs;
 use crate::proof::{BlockHashes, BlockMetadata, TrieRoots};
 use crate::testing_utils::{
-    beacon_roots_account_nibbles, beacon_roots_contract_from_storage, ger_account_nibbles,
-    preinitialized_state_and_storage_tries, update_beacon_roots_account_storage,
-    GLOBAL_EXIT_ROOT_ACCOUNT,
+    compute_beacon_roots_account_storage, init_logger, preinitialized_state,
+    preinitialized_state_with_updated_storage, set_beacon_roots_account,
+    set_global_exit_root_account,
 };
 use crate::GenerationInputs;
 
 #[test]
 fn test_add11_yml() {
+    init_logger();
+
     let beneficiary = hex!("2adc25665018aa1fe0e6bc666dac8fc2697ff9ba");
     let sender = hex!("a94f5374fce5edbc8e2a8697c15331677e6ebf0b");
     let to = hex!("095e7baea6a6c7c4c2dfeb977efac326af552d87");
@@ -53,8 +52,7 @@
         ..AccountRlp::default()
     };
 
-<<<<<<< HEAD
-    let mut state_smt_before = Smt::<MemoryDb>::default();
+    let mut state_smt_before = preinitialized_state();
     set_account(
         &mut state_smt_before,
         H160(beneficiary),
@@ -73,34 +71,11 @@
         &to_account_before,
         &HashMap::new(),
     );
-=======
-    let (mut state_trie_before, mut storage_tries) =
-        preinitialized_state_and_storage_tries().unwrap();
-    let mut beacon_roots_account_storage = storage_tries[0].1.clone();
-    state_trie_before
-        .insert(
-            beneficiary_nibbles,
-            rlp::encode(&beneficiary_account_before).to_vec(),
-        )
-        .unwrap();
-    state_trie_before
-        .insert(sender_nibbles, rlp::encode(&sender_account_before).to_vec())
-        .unwrap();
-    state_trie_before
-        .insert(to_nibbles, rlp::encode(&to_account_before).to_vec())
-        .unwrap();
-
-    storage_tries.push((to_hashed, Node::Empty.into()));
->>>>>>> 2ad611ae
 
     let tries_before = TrieInputs {
         state_smt: state_smt_before.serialize(),
         transactions_trie: Node::Empty.into(),
         receipts_trie: Node::Empty.into(),
-<<<<<<< HEAD
-=======
-        storage_tries,
->>>>>>> 2ad611ae
     };
 
     let txn = hex!("f863800a83061a8094095e7baea6a6c7c4c2dfeb977efac326af552d87830186a0801ba0ffb600e63115a7362e7811894a91d8ba4330e526f22121c994c4692035dfdfd5a06198379fcac8de3dbfac48b165df4bf88e2088f294b61efb9a65fe2281c76e16");
@@ -115,28 +90,11 @@
         block_chain_id: 1.into(),
         block_base_fee: 0xa.into(),
         block_gas_used: 0xa868u64.into(),
-        block_bloom: [0.into(); 8],
-    };
-
-<<<<<<< HEAD
+        ..Default::default()
+    };
+
     let expected_state_smt_after = {
-        let mut smt = Smt::<MemoryDb>::default();
-=======
-    let block_metadata = BlockMetadata {
-        block_beneficiary: Address::from(beneficiary),
-        block_timestamp: 0x03e8.into(),
-        block_number: 1.into(),
-        block_difficulty: 0x020000.into(),
-        block_random: H256::from_uint(&0x020000.into()),
-        block_gaslimit: 0xff112233u32.into(),
-        block_chain_id: 1.into(),
-        block_base_fee: 0xa.into(),
-        block_gas_used: gas_used,
-        ..Default::default()
-    };
-
-    let expected_state_trie_after = {
->>>>>>> 2ad611ae
+        let mut smt = preinitialized_state_with_updated_storage(&block_metadata, &[]);
         let beneficiary_account_after = AccountRlp {
             nonce: 1.into(),
             ..AccountRlp::default()
@@ -151,16 +109,14 @@
             code_hash,
             ..AccountRlp::default()
         };
-        update_beacon_roots_account_storage(
-            &mut beacon_roots_account_storage,
+
+        let beacon_roots_storage = compute_beacon_roots_account_storage(
             block_metadata.block_timestamp,
             block_metadata.parent_beacon_block_root,
-        )
-        .unwrap();
-        let beacon_roots_account =
-            beacon_roots_contract_from_storage(&beacon_roots_account_storage);
-
-<<<<<<< HEAD
+        );
+        set_beacon_roots_account(&mut smt, &beacon_roots_storage);
+        set_global_exit_root_account(&mut smt, &HashMap::new());
+
         set_account(
             &mut smt,
             H160(beneficiary),
@@ -181,34 +137,6 @@
         );
 
         smt
-=======
-        let mut expected_state_trie_after = HashedPartialTrie::from(Node::Empty);
-        expected_state_trie_after
-            .insert(
-                beneficiary_nibbles,
-                rlp::encode(&beneficiary_account_after).to_vec(),
-            )
-            .unwrap();
-        expected_state_trie_after
-            .insert(sender_nibbles, rlp::encode(&sender_account_after).to_vec())
-            .unwrap();
-        expected_state_trie_after
-            .insert(to_nibbles, rlp::encode(&to_account_after).to_vec())
-            .unwrap();
-        expected_state_trie_after
-            .insert(
-                beacon_roots_account_nibbles(),
-                rlp::encode(&beacon_roots_account).to_vec(),
-            )
-            .unwrap();
-        expected_state_trie_after
-            .insert(
-                ger_account_nibbles(),
-                rlp::encode(&GLOBAL_EXIT_ROOT_ACCOUNT).to_vec(),
-            )
-            .unwrap();
-        expected_state_trie_after
->>>>>>> 2ad611ae
     };
 
     let receipt_0 = LegacyReceiptRlp {
@@ -235,10 +163,7 @@
         transactions_root: transactions_trie.hash(),
         receipts_root: receipts_trie.hash(),
     };
-<<<<<<< HEAD
-=======
-
->>>>>>> 2ad611ae
+
     let inputs = GenerationInputs {
         signed_txn: Some(txn.to_vec()),
         withdrawals: vec![],
@@ -300,8 +225,7 @@
         ..AccountRlp::default()
     };
 
-<<<<<<< HEAD
-    let mut state_smt_before = Smt::<MemoryDb>::default();
+    let mut state_smt_before = preinitialized_state();
     set_account(
         &mut state_smt_before,
         H160(beneficiary),
@@ -320,34 +244,11 @@
         &to_account_before,
         &HashMap::new(),
     );
-=======
-    let (mut state_trie_before, mut storage_tries) =
-        preinitialized_state_and_storage_tries().unwrap();
-    let mut beacon_roots_account_storage = storage_tries[0].1.clone();
-    state_trie_before
-        .insert(
-            beneficiary_nibbles,
-            rlp::encode(&beneficiary_account_before).to_vec(),
-        )
-        .unwrap();
-    state_trie_before
-        .insert(sender_nibbles, rlp::encode(&sender_account_before).to_vec())
-        .unwrap();
-    state_trie_before
-        .insert(to_nibbles, rlp::encode(&to_account_before).to_vec())
-        .unwrap();
-
-    storage_tries.push((to_hashed, Node::Empty.into()));
->>>>>>> 2ad611ae
 
     let tries_before = TrieInputs {
         state_smt: state_smt_before.serialize(),
         transactions_trie: Node::Empty.into(),
         receipts_trie: Node::Empty.into(),
-<<<<<<< HEAD
-=======
-        storage_tries,
->>>>>>> 2ad611ae
     };
 
     let txn =
@@ -370,15 +271,9 @@
     };
 
     // Here, since the transaction fails, it consumes its gas limit, and does
-<<<<<<< HEAD
     // nothing else.
     let expected_state_smt_after = {
-        let mut smt = Smt::<MemoryDb>::default();
-=======
-    // nothing else. The beacon roots contract is still updated prior transaction
-    // execution.
-    let expected_state_trie_after = {
->>>>>>> 2ad611ae
+        let mut smt = preinitialized_state_with_updated_storage(&block_metadata, &[]);
         let beneficiary_account_after = beneficiary_account_before;
         let to_account_after = to_account_before;
         // This is the only account that changes: the nonce and the balance are updated.
@@ -388,7 +283,6 @@
             ..AccountRlp::default()
         };
 
-<<<<<<< HEAD
         set_account(
             &mut smt,
             H160(beneficiary),
@@ -404,43 +298,6 @@
         set_account(&mut smt, H160(to), &to_account_after, &HashMap::new());
 
         smt
-=======
-        update_beacon_roots_account_storage(
-            &mut beacon_roots_account_storage,
-            block_metadata.block_timestamp,
-            block_metadata.parent_beacon_block_root,
-        )
-        .unwrap();
-        let beacon_roots_account =
-            beacon_roots_contract_from_storage(&beacon_roots_account_storage);
-
-        let mut expected_state_trie_after = HashedPartialTrie::from(Node::Empty);
-        expected_state_trie_after
-            .insert(
-                beneficiary_nibbles,
-                rlp::encode(&beneficiary_account_after).to_vec(),
-            )
-            .unwrap();
-        expected_state_trie_after
-            .insert(sender_nibbles, rlp::encode(&sender_account_after).to_vec())
-            .unwrap();
-        expected_state_trie_after
-            .insert(to_nibbles, rlp::encode(&to_account_after).to_vec())
-            .unwrap();
-        expected_state_trie_after
-            .insert(
-                beacon_roots_account_nibbles(),
-                rlp::encode(&beacon_roots_account).to_vec(),
-            )
-            .unwrap();
-        expected_state_trie_after
-            .insert(
-                ger_account_nibbles(),
-                rlp::encode(&GLOBAL_EXIT_ROOT_ACCOUNT).to_vec(),
-            )
-            .unwrap();
-        expected_state_trie_after
->>>>>>> 2ad611ae
     };
 
     let receipt_0 = LegacyReceiptRlp {
@@ -468,24 +325,7 @@
         receipts_root: receipts_trie.hash(),
     };
 
-<<<<<<< HEAD
-    let block_metadata = BlockMetadata {
-        block_beneficiary: Address::from(beneficiary),
-        block_timestamp: 0x03e8.into(),
-        block_number: 1.into(),
-        block_difficulty: 0x020000.into(),
-        block_random: H256::from_uint(&0x020000.into()),
-        block_gaslimit: 0xff112233u32.into(),
-        block_chain_id: 1.into(),
-        block_base_fee: 0xa.into(),
-        block_gas_used: txn_gas_limit.into(),
-        block_bloom: [0.into(); 8],
-    };
-
-    let tries_inputs = GenerationInputs {
-=======
     let inputs = GenerationInputs {
->>>>>>> 2ad611ae
         signed_txn: Some(txn.to_vec()),
         withdrawals: vec![],
         global_exit_roots: vec![],
@@ -506,7 +346,7 @@
     let initial_offset = KERNEL.global_labels["main"];
     let initial_stack = vec![];
     let mut interpreter: Interpreter<F> =
-        Interpreter::new_with_generation_inputs(initial_offset, initial_stack, tries_inputs);
+        Interpreter::new_with_generation_inputs(initial_offset, initial_stack, inputs);
 
     let route_txn_label = KERNEL.global_labels["main"];
     // Switch context and initialize memory with the data we need for the tests.
