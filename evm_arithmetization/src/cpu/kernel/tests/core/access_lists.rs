use std::collections::HashSet;

use anyhow::Result;
use ethereum_types::{Address, H160, U256};
use plonky2::field::goldilocks_field::GoldilocksField as F;
use rand::{thread_rng, Rng};

use crate::cpu::kernel::aggregator::KERNEL;
use crate::cpu::kernel::constants::global_metadata::GlobalMetadata::{
    AccessedAddressesLen, AccessedStorageKeysLen,
};
use crate::cpu::kernel::interpreter::Interpreter;
use crate::memory::segments::Segment::{self, AccessedAddresses, AccessedStorageKeys};
use crate::witness::memory::MemoryAddress;

#[test]
fn test_init_access_lists() -> Result<()> {
    let init_label = KERNEL.global_labels["init_access_lists"];

    // Check the initial state of the access list in the kernel.
    let initial_stack = vec![0xdeadbeefu32.into()];
    let mut interpreter = Interpreter::<F>::new(init_label, initial_stack);
    interpreter.run()?;

    assert!(interpreter.stack().is_empty());

    let acc_addr_list: Vec<U256> = (0..2)
        .map(|i| {
            interpreter
                .generation_state
                .memory
                .get_with_init(MemoryAddress::new(0, Segment::AccessedAddresses, i))
        })
        .collect();
    assert_eq!(
        vec![U256::MAX, (Segment::AccessedAddresses as usize).into(),],
        acc_addr_list
    );

    let acc_storage_keys: Vec<U256> = (0..4)
        .map(|i| {
            interpreter
                .generation_state
                .memory
                .get_with_init(MemoryAddress::new(0, Segment::AccessedStorageKeys, i))
        })
        .collect();

    assert_eq!(
        vec![
            U256::MAX,
            U256::zero(),
            U256::zero(),
            (Segment::AccessedStorageKeys as usize).into()
        ],
        acc_storage_keys
    );

    Ok(())
}

#[test]
fn test_list_iterator() -> Result<()> {
    let init_label = KERNEL.global_labels["init_access_lists"];

    let initial_stack = vec![0xdeadbeefu32.into()];
    let mut interpreter = Interpreter::<F>::new(init_label, initial_stack);
    interpreter.run()?;

    // test the list iterator
    let mut list = interpreter
        .generation_state
        .get_addresses_access_list()
        .expect("Since we called init_access_lists there must be a list");

    let Some((pos_0, next_val_0, _)) = list.next() else {
        return Err(anyhow::Error::msg("Couldn't get value"));
    };
    assert_eq!(pos_0, 0);
    assert_eq!(next_val_0, U256::MAX);
    let Some((pos_0, _, _)) = list.next() else {
        return Err(anyhow::Error::msg("Couldn't get value"));
    };
    assert_eq!(pos_0, 0);
    Ok(())
}

#[test]
fn test_insert_address() -> Result<()> {
    let init_label = KERNEL.global_labels["init_access_lists"];

    // Test for address already in list.
    let initial_stack = vec![0xdeadbeefu32.into()];
    let mut interpreter = Interpreter::<F>::new(init_label, initial_stack);
    interpreter.run()?;

    let insert_accessed_addresses = KERNEL.global_labels["insert_accessed_addresses"];

    let retaddr = 0xdeadbeefu32.into();
    let mut rng = thread_rng();
    let address: H160 = rng.gen();

    assert!(address != H160::zero(), "Cosmic luck or bad RNG?");

    interpreter.push(retaddr);
    interpreter.push(U256::from(address.0.as_slice()));
    interpreter.generation_state.registers.program_counter = insert_accessed_addresses;

    interpreter.run()?;
    assert_eq!(interpreter.stack(), &[U256::one()]);
    assert_eq!(
        interpreter.generation_state.memory.get_with_init(
            MemoryAddress::new_bundle(U256::from(AccessedAddressesLen as usize)).unwrap(),
        ),
        U256::from(Segment::AccessedAddresses as usize + 4)
    );

    Ok(())
}

#[test]
fn test_insert_accessed_addresses() -> Result<()> {
    let init_access_lists = KERNEL.global_labels["init_access_lists"];

    // Test for address already in list.
    let initial_stack = vec![0xdeadbeefu32.into()];
    let mut interpreter = Interpreter::<F>::new(init_access_lists, initial_stack);
    interpreter.run()?;

    let insert_accessed_addresses = KERNEL.global_labels["insert_accessed_addresses"];

    let retaddr = 0xdeadbeefu32.into();
    let mut rng = thread_rng();
    let n = 10;
    let addresses = (0..n)
        .map(|_| rng.gen::<Address>())
        .collect::<HashSet<_>>()
        .into_iter()
        .collect::<Vec<Address>>();
    let addr_not_in_list = rng.gen::<Address>();
    assert!(
        !addresses.contains(&addr_not_in_list),
        "Cosmic luck or bad RNG?"
    );

    let offset = Segment::AccessedAddresses as usize;
    for i in 0..n {
        let addr = U256::from(addresses[i].0.as_slice());
        interpreter.push(0xdeadbeefu32.into());
        interpreter.push(addr);
        interpreter.generation_state.registers.program_counter = insert_accessed_addresses;
        interpreter.run()?;
        assert_eq!(interpreter.pop().unwrap(), U256::one());
    }

    for i in 0..n {
        // Test for address already in list.
        let addr_in_list = addresses[i];
        interpreter.push(retaddr);
        interpreter.push(U256::from(addr_in_list.0.as_slice()));
        interpreter.generation_state.registers.program_counter = insert_accessed_addresses;
        interpreter.run()?;
        assert_eq!(interpreter.pop().unwrap(), U256::zero());
        assert_eq!(
            interpreter.generation_state.memory.get_with_init(
                MemoryAddress::new_bundle(U256::from(AccessedAddressesLen as usize)).unwrap(),
            ),
            U256::from(offset + 2 * (n + 1))
        );
    }

    // Test for address not in list.
    interpreter.push(retaddr);
    interpreter.push(U256::from(addr_not_in_list.0.as_slice()));
    interpreter.generation_state.registers.program_counter = insert_accessed_addresses;

    interpreter.run()?;
    assert_eq!(interpreter.stack(), &[U256::one()]);
    assert_eq!(
        interpreter.generation_state.memory.get_with_init(
            MemoryAddress::new_bundle(U256::from(AccessedAddressesLen as usize)).unwrap(),
        ),
        U256::from(offset + 2 * (n + 2))
    );
    assert_eq!(
        interpreter
            .generation_state
            .memory
            .get_with_init(MemoryAddress::new(0, AccessedAddresses, 2 * (n + 1)),),
        U256::from(addr_not_in_list.0.as_slice())
    );

    Ok(())
}

#[test]
fn test_insert_accessed_storage_keys() -> Result<()> {
    let init_access_lists = KERNEL.global_labels["init_access_lists"];

    // Test for address already in list.
    let initial_stack = vec![0xdeadbeefu32.into()];
    let mut interpreter = Interpreter::<F>::new(init_access_lists, initial_stack);
    interpreter.run()?;

    let insert_accessed_storage_keys = KERNEL.global_labels["insert_accessed_storage_keys"];

    let retaddr = 0xdeadbeefu32.into();
    let mut rng = thread_rng();
    let n = 10;
<<<<<<< HEAD
    let mut storage_keys = (0..n)
=======
    let storage_keys = (0..n)
>>>>>>> c1e40c0a
        .map(|_| (rng.gen::<Address>(), U256(rng.gen())))
        .collect::<HashSet<_>>()
        .into_iter()
        .collect::<Vec<(Address, U256)>>();
<<<<<<< HEAD
    let storage_key_in_list = storage_keys[rng.gen_range(0..n)];
=======
>>>>>>> c1e40c0a
    let storage_key_not_in_list = (rng.gen::<Address>(), U256(rng.gen()));
    assert!(
        !storage_keys.contains(&storage_key_not_in_list),
        "Cosmic luck or bad RNG?"
    );

    let offset = Segment::AccessedStorageKeys as usize;
    for i in 0..n {
        let addr = U256::from(storage_keys[i].0 .0.as_slice());
        let key = storage_keys[i].1;
        interpreter.push(retaddr);
        interpreter.push(key);
        interpreter.push(addr);
        interpreter.generation_state.registers.program_counter = insert_accessed_storage_keys;
        interpreter.run()?;
        assert_eq!(interpreter.pop().unwrap(), U256::one());
        interpreter.pop().expect("Stack shouldn't be empty"); // Pop the value_ptr.
    }

    for i in 0..10 {
        // Test for storage key already in list.
        let (addr, key) = storage_keys[i];
        interpreter.push(retaddr);
        interpreter.push(key);
        interpreter.push(U256::from(addr.0.as_slice()));
        interpreter.generation_state.registers.program_counter = insert_accessed_storage_keys;
        interpreter.run()?;
        assert_eq!(interpreter.pop().unwrap(), U256::zero());
        interpreter.pop().expect("Stack shouldn't be empty"); // Pop the value_ptr.
        assert_eq!(
            interpreter.generation_state.memory.get_with_init(
                MemoryAddress::new_bundle(U256::from(AccessedStorageKeysLen as usize)).unwrap(),
            ),
            U256::from(offset + 4 * (n + 1))
        );
    }

    // Test for storage key not in list.
    interpreter.push(retaddr);
    interpreter.push(storage_key_not_in_list.1);
    interpreter.push(U256::from(storage_key_not_in_list.0 .0.as_slice()));
    interpreter.generation_state.registers.program_counter = insert_accessed_storage_keys;

    interpreter.run()?;
    assert_eq!(interpreter.stack()[1], U256::one());
    assert_eq!(
        interpreter.generation_state.memory.get_with_init(
            MemoryAddress::new_bundle(U256::from(AccessedStorageKeysLen as usize)).unwrap(),
        ),
        U256::from(offset + 4 * (n + 2))
    );
    assert_eq!(
        interpreter
            .generation_state
            .memory
            .get_with_init(MemoryAddress::new(0, AccessedStorageKeys, 4 * (n + 1)),),
        U256::from(storage_key_not_in_list.0 .0.as_slice())
    );
    assert_eq!(
        interpreter
            .generation_state
            .memory
            .get_with_init(MemoryAddress::new(0, AccessedStorageKeys, 4 * (n + 1) + 1),),
        storage_key_not_in_list.1
    );

    Ok(())
}<|MERGE_RESOLUTION|>--- conflicted
+++ resolved
@@ -207,19 +207,11 @@
     let retaddr = 0xdeadbeefu32.into();
     let mut rng = thread_rng();
     let n = 10;
-<<<<<<< HEAD
-    let mut storage_keys = (0..n)
-=======
     let storage_keys = (0..n)
->>>>>>> c1e40c0a
         .map(|_| (rng.gen::<Address>(), U256(rng.gen())))
         .collect::<HashSet<_>>()
         .into_iter()
         .collect::<Vec<(Address, U256)>>();
-<<<<<<< HEAD
-    let storage_key_in_list = storage_keys[rng.gen_range(0..n)];
-=======
->>>>>>> c1e40c0a
     let storage_key_not_in_list = (rng.gen::<Address>(), U256(rng.gen()));
     assert!(
         !storage_keys.contains(&storage_key_not_in_list),
