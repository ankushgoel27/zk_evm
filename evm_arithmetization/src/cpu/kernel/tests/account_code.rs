--- conflicted
+++ resolved
@@ -21,7 +21,7 @@
 use crate::generation::TrieInputs;
 use crate::memory::segments::Segment;
 use crate::util::h2u;
-use crate::witness::memory::{MemoryAddress, MemorySegmentState};
+use crate::witness::memory::MemoryAddress;
 use crate::witness::operation::CONTEXT_SCALING_FACTOR;
 
 pub(crate) fn initialize_mpts<F: Field>(
@@ -108,8 +108,6 @@
         MemoryAddress::new_bundle((GlobalMetadata::TransactionTrieRoot as usize).into()).unwrap();
     let receipts_addr =
         MemoryAddress::new_bundle((GlobalMetadata::ReceiptTrieRoot as usize).into()).unwrap();
-    let len_addr =
-        MemoryAddress::new_bundle((GlobalMetadata::TrieDataSize as usize).into()).unwrap();
 
     let mut to_set = vec![];
     if let Some(state_root_ptr) = trie_root_ptrs.state_root_ptr {
@@ -201,7 +199,9 @@
     interpreter
         .push((Segment::AccountsLinkedList as usize + 6).into())
         .expect("The stack should not overflow");
-    interpreter.push(interpreter.get_global_metadata_field(GlobalMetadata::StateTrieRoot));
+    interpreter
+        .push(interpreter.get_global_metadata_field(GlobalMetadata::StateTrieRoot))
+        .unwrap();
 
     // Now, set the payload.
     interpreter.generation_state.registers.program_counter =
@@ -215,7 +215,7 @@
     interpreter.set_global_metadata_field(GlobalMetadata::InitialStorageLinkedListLen, storage_ptr);
 
     // Now, execute `mpt_hash_state_trie`.
-    state_trie.insert(k, rlp::encode(account).to_vec());
+    state_trie.insert(k, rlp::encode(account).to_vec()).unwrap();
     let expected_state_trie_hash = state_trie.hash();
     interpreter.set_global_metadata_field(
         GlobalMetadata::StateTrieRootDigestAfter,
@@ -240,14 +240,6 @@
         "Expected 2 items on stack after hashing, found {:?}",
         interpreter.stack()
     );
-<<<<<<< HEAD
-=======
-    let hash = H256::from_uint(&interpreter.stack()[1]);
-
-    state_trie.insert(k, rlp::encode(account).to_vec())?;
-    let expected_state_trie_hash = state_trie.hash();
-    assert_eq!(hash, expected_state_trie_hash);
->>>>>>> 0563597b
 
     Ok(())
 }
@@ -421,7 +413,9 @@
     interpreter
         .push((Segment::AccountsLinkedList as usize + 6).into())
         .expect("The stack should not overflow");
-    interpreter.push(interpreter.get_global_metadata_field(GlobalMetadata::StateTrieRoot));
+    interpreter
+        .push(interpreter.get_global_metadata_field(GlobalMetadata::StateTrieRoot))
+        .unwrap();
 
     // Now, set the payloads in the state trie leaves.
     interpreter.generation_state.registers.program_counter =
@@ -531,7 +525,9 @@
     };
 
     let mut expected_state_trie_after = HashedPartialTrie::from(Node::Empty);
-    expected_state_trie_after.insert(addr_nibbles, rlp::encode(&account_after).to_vec());
+    expected_state_trie_after
+        .insert(addr_nibbles, rlp::encode(&account_after).to_vec())
+        .unwrap();
 
     let expected_state_trie_hash = expected_state_trie_after.hash();
 
@@ -555,23 +551,6 @@
         .expect("The stack should not overflow");
     interpreter.run()?;
 
-<<<<<<< HEAD
-=======
-    assert_eq!(
-        interpreter.stack().len(),
-        2,
-        "Expected 2 items on stack after hashing, found {:?}",
-        interpreter.stack()
-    );
-
-    let hash = H256::from_uint(&interpreter.stack()[1]);
-
-    let mut expected_state_trie_after = HashedPartialTrie::from(Node::Empty);
-    expected_state_trie_after.insert(addr_nibbles, rlp::encode(&account_after).to_vec())?;
-
-    let expected_state_trie_hash = expected_state_trie_after.hash();
-    assert_eq!(hash, expected_state_trie_hash);
->>>>>>> 0563597b
     Ok(())
 }
 
@@ -664,8 +643,6 @@
         interpreter.stack()
     );
 
-    let trie_data_segment_len = interpreter.stack()[0];
-
     let hash = H256::from_uint(&interpreter.stack()[1]);
 
     let expected_state_trie_hash = state_trie_before.hash();
