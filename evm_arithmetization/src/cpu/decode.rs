use plonky2::field::extension::Extendable;
use plonky2::field::packed::PackedField;
use plonky2::field::types::Field;
use plonky2::hash::hash_types::RichField;
use plonky2::iop::ext_target::ExtensionTarget;
use starky::constraint_consumer::{ConstraintConsumer, RecursiveConstraintConsumer};

use crate::cpu::columns::{CpuColumnsView, COL_MAP};

/// List of opcode blocks
/// Each block corresponds to exactly one flag, and each flag corresponds to
/// exactly one block.  Each block of opcodes:
///
/// - is contiguous,
/// - has a length that is a power of 2, and
/// - its start index is a multiple of its length (it is aligned).
///
/// These properties permit us to check if an opcode belongs to a block of
/// length 2^n by checking its top 8-n bits.
///
/// Additionally, each block can be made available only to the user, only to
/// the kernel, or to both. This is mainly useful for making some instructions
/// kernel-only, while still decoding to invalid for the user. We do this by
/// making one kernel-only block and another user-only block. The exception is
/// the PANIC instruction which is user-only without a corresponding kernel
/// block. This makes the proof unverifiable when PANIC is executed in kernel
/// mode, which is the intended behavior.
///
/// Note: invalid opcodes are not represented here. _Any_ opcode is permitted to
/// decode to `is_invalid`. The kernel then verifies that the opcode was
/// _actually_ invalid.
const OPCODES: [(u8, usize, bool, usize); 5] = [
    // (start index of block, number of top bits to check (log2), kernel-only, flag column)
    // ADD, MUL, SUB, DIV, MOD, LT, GT and BYTE flags are handled partly manually here, and partly
    // through the Arithmetic table CTL. ADDMOD, MULMOD and SUBMOD flags are handled partly
    // manually here, and partly through the Arithmetic table CTL. FP254 operation flags are
    // handled partly manually here, and partly through the Arithmetic table CTL.
    (0x14, 1, false, COL_MAP.op.eq_iszero),
    // AND, OR and XOR flags are handled partly manually here, and partly through the Logic table
    // CTL. NOT and POP are handled manually here.
    // SHL and SHR flags are handled partly manually here, and partly through the Logic table CTL.
    // JUMPDEST and KECCAK_GENERAL are handled manually here.
    (0x56, 1, false, COL_MAP.op.jumps),     // 0x56-0x57
    (0x80, 5, false, COL_MAP.op.dup_swap),  // 0x80-0x9f
    (0xf6, 1, true, COL_MAP.op.context_op), //0xf6-0xf7
    (0xf9, 0, true, COL_MAP.op.exit_kernel),
    // MLOAD_GENERAL and MSTORE_GENERAL flags are handled manually here.
];

/// List of combined opcodes requiring a special handling.
/// Each index in the list corresponds to an arbitrary combination
/// of opcodes defined in evm/src/cpu/columns/ops.rs.
const COMBINED_OPCODES: [usize; 11] = [
    COL_MAP.op.logic_op,
    COL_MAP.op.fp254_op,
    COL_MAP.op.binary_op,
    COL_MAP.op.ternary_op,
    COL_MAP.op.shift,
    COL_MAP.op.m_op_general,
    COL_MAP.op.jumpdest_keccak_general,
    COL_MAP.op.not_pop,
    COL_MAP.op.pc_push0,
    COL_MAP.op.m_op_32bytes,
    COL_MAP.op.push_prover_input,
];

/// Break up an opcode (which is 8 bits long) into its eight bits.
const fn bits_from_opcode(opcode: u8) -> [bool; 8] {
    [
        opcode & (1 << 0) != 0,
        opcode & (1 << 1) != 0,
        opcode & (1 << 2) != 0,
        opcode & (1 << 3) != 0,
        opcode & (1 << 4) != 0,
        opcode & (1 << 5) != 0,
        opcode & (1 << 6) != 0,
        opcode & (1 << 7) != 0,
    ]
}

/// Evaluates the constraints for opcode decoding.
pub(crate) fn eval_packed_generic<P: PackedField>(
    lv: &CpuColumnsView<P>,
    yield_constr: &mut ConstraintConsumer<P>,
) {
    // Ensure that the kernel flag is valid (either 0 or 1).
    let kernel_mode = lv.is_kernel_mode;
    yield_constr.constraint(kernel_mode * (kernel_mode - P::ONES));

    // Ensure that the opcode bits are valid: each has to be either 0 or 1.
    for bit in lv.opcode_bits {
        yield_constr.constraint(bit * (bit - P::ONES));
    }

    // Check that the instruction flags are valid.
    // First, check that they are all either 0 or 1.
    for (_, _, _, flag_col) in OPCODES {
        let flag = lv[flag_col];
        yield_constr.constraint(flag * (flag - P::ONES));
    }
    // Also check that the combined instruction flags are valid.
    for flag_idx in COMBINED_OPCODES {
        yield_constr.constraint(lv[flag_idx] * (lv[flag_idx] - P::ONES));
    }

    // Now check that they sum to 0 or 1, including the combined flags.
    let flag_sum: P = OPCODES
        .into_iter()
        .map(|(_, _, _, flag_col)| lv[flag_col])
        .chain(COMBINED_OPCODES.map(|op| lv[op]))
        .sum::<P>();
    yield_constr.constraint(flag_sum * (flag_sum - P::ONES));

    // Finally, classify all opcodes, together with the kernel flag, into blocks
    for (oc, block_length, kernel_only, col) in OPCODES {
        // 0 if the block/flag is available to us (is always available or we are in
        // kernel mode) and 1 otherwise.
        let unavailable = match kernel_only {
            false => P::ZEROS,
            true => P::ONES - kernel_mode,
        };
        // 0 if all the opcode bits match, and something in {1, ..., 8}, otherwise.
        let opcode_mismatch: P = lv
            .opcode_bits
            .into_iter()
            .zip(bits_from_opcode(oc))
            .rev()
            .take(8 - block_length)
            .map(|(row_bit, flag_bit)| match flag_bit {
                // 1 if the bit does not match, and 0 otherwise
                false => row_bit,
                true => P::ONES - row_bit,
            })
            .sum();

        // If unavailable + opcode_mismatch is 0, then the opcode bits all match and we
        // are in the correct mode.
        yield_constr.constraint(lv[col] * (unavailable + opcode_mismatch));
    }

    let opcode_high_bits = |num_high_bits| -> P {
        lv.opcode_bits
            .into_iter()
            .enumerate()
            .rev()
            .take(num_high_bits)
            .map(|(i, bit)| bit * P::Scalar::from_canonical_u64(1 << i))
            .sum()
    };

    // Manually check that the fp254 operations are kernel-only instructions.
    yield_constr.constraint((kernel_mode - P::ONES) * lv.op.fp254_op);

    // Manually check that SUBMOD is a kernel-only instruction. SUBMOD is
    // differentiated by its second bit set to 1.
    yield_constr.constraint(lv.op.ternary_op * lv.opcode_bits[1] * (kernel_mode - P::ONES));

    // Manually check lv.op.m_op_constr
    let opcode = opcode_high_bits(8);
    yield_constr.constraint((kernel_mode - P::ONES) * lv.op.m_op_general);

    let m_op_constr = (opcode - P::Scalar::from_canonical_usize(0xfb_usize))
        * (opcode - P::Scalar::from_canonical_usize(0xfc_usize))
        * lv.op.m_op_general;
    yield_constr.constraint(m_op_constr);

    // Manually check lv.op.jumpdest_keccak_general.
    // KECCAK_GENERAL is a kernel-only instruction, but not JUMPDEST.
    // JUMPDEST is differentiated from KECCAK_GENERAL by its second bit set to 1.
    yield_constr.constraint(
        (kernel_mode - P::ONES) * lv.op.jumpdest_keccak_general * (P::ONES - lv.opcode_bits[1]),
    );

    // Check the JUMPDEST and KERNEL_GENERAL opcodes.
    let jumpdest_opcode = P::Scalar::from_canonical_usize(0x5b);
    let keccak_general_opcode = P::Scalar::from_canonical_usize(0x21);
    let jumpdest_keccak_general_constr = (opcode - keccak_general_opcode)
        * (opcode - jumpdest_opcode)
        * lv.op.jumpdest_keccak_general;
    yield_constr.constraint(jumpdest_keccak_general_constr);

    // Manually check lv.op.pc_push0.
    // Both PC and PUSH0 can be called outside of the kernel mode:
    // there is no need to constrain them in that regard.
    let pc_push0_constr = (opcode - P::Scalar::from_canonical_usize(0x58_usize))
        * (opcode - P::Scalar::from_canonical_usize(0x5f_usize))
        * lv.op.pc_push0;
    yield_constr.constraint(pc_push0_constr);

    // Manually check lv.op.not_pop.
    // Both NOT and POP can be called outside of the kernel mode:
    // there is no need to constrain them in that regard.
    let not_pop_op = (opcode - P::Scalar::from_canonical_usize(0x19_usize))
        * (opcode - P::Scalar::from_canonical_usize(0x50_usize))
        * lv.op.not_pop;
    yield_constr.constraint(not_pop_op);

    // Manually check lv.op.m_op_32bytes.
    // Both are kernel-only.
    yield_constr.constraint((kernel_mode - P::ONES) * lv.op.m_op_32bytes);

    // Check the MSTORE_32BYTES and MLOAD-32BYTES opcodes.
    let opcode_high_three = opcode_high_bits(3);
    let op_32bytes = (opcode_high_three - P::Scalar::from_canonical_usize(0xc0_usize))
        * (opcode - P::Scalar::from_canonical_usize(0xf8_usize))
        * lv.op.m_op_32bytes;
    yield_constr.constraint(op_32bytes);

    // Manually check PUSH and PROVER_INPUT.
    // PROVER_INPUT is a kernel-only instruction, but not PUSH.
    let push_prover_input_constr = (opcode - P::Scalar::from_canonical_usize(0xee_usize))
        * (opcode_high_three - P::Scalar::from_canonical_usize(0x60_usize))
        * lv.op.push_prover_input;
    yield_constr.constraint(push_prover_input_constr);
<<<<<<< HEAD
    let prover_input_constr = lv.op.push_prover_input * lv.opcode_bits[7] * (P::ONES - kernel_mode);
=======
    let prover_input_constr =
        lv.op.push_prover_input * (lv.opcode_bits[5] - P::ONES) * (kernel_mode - P::ONES);
>>>>>>> 1cba9144
    yield_constr.constraint(prover_input_constr);
}

fn opcode_high_bits_circuit<F: RichField + Extendable<D>, const D: usize>(
    builder: &mut plonky2::plonk::circuit_builder::CircuitBuilder<F, D>,
    lv: &CpuColumnsView<ExtensionTarget<D>>,
    num_high_bits: usize,
) -> ExtensionTarget<D> {
    lv.opcode_bits
        .into_iter()
        .enumerate()
        .rev()
        .take(num_high_bits)
        .fold(builder.zero_extension(), |cumul, (i, bit)| {
            builder.mul_const_add_extension(F::from_canonical_usize(1 << i), bit, cumul)
        })
}

/// Circuit version of `eval_packed_generic`.
/// Evaluates the constraints for opcode decoding.
pub(crate) fn eval_ext_circuit<F: RichField + Extendable<D>, const D: usize>(
    builder: &mut plonky2::plonk::circuit_builder::CircuitBuilder<F, D>,
    lv: &CpuColumnsView<ExtensionTarget<D>>,
    yield_constr: &mut RecursiveConstraintConsumer<F, D>,
) {
    let one = builder.one_extension();

    // Note: The constraints below do not need to be restricted to CPU cycles.

    // Ensure that the kernel flag is valid (either 0 or 1).
    let kernel_mode = lv.is_kernel_mode;
    {
        let constr = builder.mul_sub_extension(kernel_mode, kernel_mode, kernel_mode);
        yield_constr.constraint(builder, constr);
    }

    // Ensure that the opcode bits are valid: each has to be either 0 or 1.
    for bit in lv.opcode_bits {
        let constr = builder.mul_sub_extension(bit, bit, bit);
        yield_constr.constraint(builder, constr);
    }

    // Check that the instruction flags are valid.
    // First, check that they are all either 0 or 1.
    for (_, _, _, flag_col) in OPCODES {
        let flag = lv[flag_col];
        let constr = builder.mul_sub_extension(flag, flag, flag);
        yield_constr.constraint(builder, constr);
    }
    // Also check that the combined instruction flags are valid.
    for flag_idx in COMBINED_OPCODES {
        let constr = builder.mul_sub_extension(lv[flag_idx], lv[flag_idx], lv[flag_idx]);
        yield_constr.constraint(builder, constr);
    }

    // Now check that they sum to 0 or 1, including the combined flags.
    {
        let mut flag_sum =
            builder.add_many_extension(COMBINED_OPCODES.into_iter().map(|idx| lv[idx]));
        for (_, _, _, flag_col) in OPCODES {
            let flag = lv[flag_col];
            flag_sum = builder.add_extension(flag_sum, flag);
        }
        let constr = builder.mul_sub_extension(flag_sum, flag_sum, flag_sum);
        yield_constr.constraint(builder, constr);
    }

    // Finally, classify all opcodes, together with the kernel flag, into blocks
    for (oc, block_length, kernel_only, col) in OPCODES {
        // 0 if the block/flag is available to us (is always available or we are in
        // kernel mode) and 1 otherwise.
        let unavailable = match kernel_only {
            false => builder.zero_extension(),
            true => builder.sub_extension(one, kernel_mode),
        };
        // 0 if all the opcode bits match, and something in {1, ..., 8}, otherwise.
        let opcode_mismatch = lv
            .opcode_bits
            .into_iter()
            .zip(bits_from_opcode(oc))
            .rev()
            .take(8 - block_length)
            .fold(builder.zero_extension(), |cumul, (row_bit, flag_bit)| {
                let to_add = match flag_bit {
                    false => row_bit,
                    true => builder.sub_extension(one, row_bit),
                };
                builder.add_extension(cumul, to_add)
            });

        // If unavailable + opcode_mismatch is 0, then the opcode bits all match and we
        // are in the correct mode.
        let constr = builder.add_extension(unavailable, opcode_mismatch);
        let constr = builder.mul_extension(lv[col], constr);
        yield_constr.constraint(builder, constr);
    }

    // Manually check that the fp254 operations are kernel-only instructions.
    let constr = builder.mul_sub_extension(kernel_mode, lv.op.fp254_op, lv.op.fp254_op);
    yield_constr.constraint(builder, constr);

    // Manually check that SUBMOD is a kernel-only instruction. SUBMOD is
    // differentiated by its second bit set to 1.
    let submod_op = builder.mul_extension(lv.op.ternary_op, lv.opcode_bits[1]);
    let constr = builder.mul_sub_extension(kernel_mode, submod_op, submod_op);
    yield_constr.constraint(builder, constr);

    // Manually check lv.op.m_op_constr
    let opcode = opcode_high_bits_circuit(builder, lv, 8);

    let mload_opcode = builder.constant_extension(F::Extension::from_canonical_usize(0xfb_usize));
    let mstore_opcode = builder.constant_extension(F::Extension::from_canonical_usize(0xfc_usize));

    let constr = builder.mul_sub_extension(kernel_mode, lv.op.m_op_general, lv.op.m_op_general);
    yield_constr.constraint(builder, constr);

    let mload_constr = builder.sub_extension(opcode, mload_opcode);
    let mstore_constr = builder.sub_extension(opcode, mstore_opcode);
    let mut m_op_constr = builder.mul_extension(mload_constr, mstore_constr);
    m_op_constr = builder.mul_extension(m_op_constr, lv.op.m_op_general);

    yield_constr.constraint(builder, m_op_constr);

    // Manually check lv.op.jumpdest_keccak_general.
    // KECCAK_GENERAL is a kernel-only instruction, but not JUMPDEST.
    // JUMPDEST is differentiated from KECCAK_GENERAL by its second bit set to 1.
    let jumpdest_opcode =
        builder.constant_extension(F::Extension::from_canonical_usize(0x5b_usize));
    let keccak_general_opcode =
        builder.constant_extension(F::Extension::from_canonical_usize(0x21_usize));

    // Check that KECCAK_GENERAL is kernel-only.
    let mut kernel_general_filter = builder.sub_extension(one, lv.opcode_bits[1]);
    kernel_general_filter =
        builder.mul_extension(lv.op.jumpdest_keccak_general, kernel_general_filter);
    let constr =
        builder.mul_sub_extension(kernel_mode, kernel_general_filter, kernel_general_filter);
    yield_constr.constraint(builder, constr);

    // Check the JUMPDEST and KERNEL_GENERAL opcodes.
    let jumpdest_constr = builder.sub_extension(opcode, jumpdest_opcode);
    let keccak_general_constr = builder.sub_extension(opcode, keccak_general_opcode);
    let mut jumpdest_keccak_general_constr =
        builder.mul_extension(jumpdest_constr, keccak_general_constr);
    jumpdest_keccak_general_constr = builder.mul_extension(
        jumpdest_keccak_general_constr,
        lv.op.jumpdest_keccak_general,
    );

    yield_constr.constraint(builder, jumpdest_keccak_general_constr);

    // Manually check lv.op.pc_push0.
    // Both PC and PUSH0 can be called outside of the kernel mode:
    // there is no need to constrain them in that regard.
    let pc_opcode = builder.constant_extension(F::Extension::from_canonical_usize(0x58_usize));
    let push0_opcode = builder.constant_extension(F::Extension::from_canonical_usize(0x5f_usize));
    let pc_constr = builder.sub_extension(opcode, pc_opcode);
    let push0_constr = builder.sub_extension(opcode, push0_opcode);
    let mut pc_push0_constr = builder.mul_extension(pc_constr, push0_constr);
    pc_push0_constr = builder.mul_extension(pc_push0_constr, lv.op.pc_push0);
    yield_constr.constraint(builder, pc_push0_constr);

    // Manually check lv.op.not_pop.
    // Both NOT and POP can be called outside of the kernel mode:
    // there is no need to constrain them in that regard.
    let not_opcode = builder.constant_extension(F::Extension::from_canonical_usize(0x19_usize));
    let pop_opcode = builder.constant_extension(F::Extension::from_canonical_usize(0x50_usize));

    let not_constr = builder.sub_extension(opcode, not_opcode);
    let pop_constr = builder.sub_extension(opcode, pop_opcode);

    let mut not_pop_constr = builder.mul_extension(not_constr, pop_constr);
    not_pop_constr = builder.mul_extension(lv.op.not_pop, not_pop_constr);
    yield_constr.constraint(builder, not_pop_constr);

    // Manually check lv.op.m_op_32bytes.
    // Both are kernel-only.
    let constr = builder.mul_sub_extension(kernel_mode, lv.op.m_op_32bytes, lv.op.m_op_32bytes);
    yield_constr.constraint(builder, constr);

    // Check the MSTORE_32BYTES and MLOAD-32BYTES opcodes.
    let opcode_high_three = opcode_high_bits_circuit(builder, lv, 3);
    let mstore_32bytes_opcode =
        builder.constant_extension(F::Extension::from_canonical_usize(0xc0_usize));
    let mload_32bytes_opcode =
        builder.constant_extension(F::Extension::from_canonical_usize(0xf8_usize));
    let mstore_32bytes_constr = builder.sub_extension(opcode_high_three, mstore_32bytes_opcode);
    let mload_32bytes_constr = builder.sub_extension(opcode, mload_32bytes_opcode);
    let constr = builder.mul_extension(mstore_32bytes_constr, mload_32bytes_constr);
    let constr = builder.mul_extension(constr, lv.op.m_op_32bytes);
    yield_constr.constraint(builder, constr);

    // Manually check PUSH and PROVER_INPUT.
    // PROVER_INPUT is a kernel-only instruction, but not PUSH.
    let prover_input_opcode =
        builder.constant_extension(F::Extension::from_canonical_usize(0xee_usize));
    let push_opcodes = builder.constant_extension(F::Extension::from_canonical_usize(0x60_usize));

    let push_constr = builder.sub_extension(opcode_high_three, push_opcodes);
    let prover_input_constr = builder.sub_extension(opcode, prover_input_opcode);

    let push_prover_input_constr =
        builder.mul_many_extension([lv.op.push_prover_input, prover_input_constr, push_constr]);
    yield_constr.constraint(builder, push_prover_input_constr);
<<<<<<< HEAD
    let prover_input_filter = builder.mul_extension(lv.op.push_prover_input, lv.opcode_bits[7]);
    let constr = builder.mul_extension(prover_input_filter, is_not_kernel_mode);
=======
    let prover_input_filter = builder.mul_sub_extension(
        lv.op.push_prover_input,
        lv.opcode_bits[5],
        lv.op.push_prover_input,
    );
    let constr = builder.mul_sub_extension(kernel_mode, prover_input_filter, prover_input_filter);
>>>>>>> 1cba9144
    yield_constr.constraint(builder, constr);
}<|MERGE_RESOLUTION|>--- conflicted
+++ resolved
@@ -212,12 +212,7 @@
         * (opcode_high_three - P::Scalar::from_canonical_usize(0x60_usize))
         * lv.op.push_prover_input;
     yield_constr.constraint(push_prover_input_constr);
-<<<<<<< HEAD
-    let prover_input_constr = lv.op.push_prover_input * lv.opcode_bits[7] * (P::ONES - kernel_mode);
-=======
-    let prover_input_constr =
-        lv.op.push_prover_input * (lv.opcode_bits[5] - P::ONES) * (kernel_mode - P::ONES);
->>>>>>> 1cba9144
+    let prover_input_constr = lv.op.push_prover_input * lv.opcode_bits[7] * (kernel_mode - P::ONES);
     yield_constr.constraint(prover_input_constr);
 }
 
@@ -422,16 +417,8 @@
     let push_prover_input_constr =
         builder.mul_many_extension([lv.op.push_prover_input, prover_input_constr, push_constr]);
     yield_constr.constraint(builder, push_prover_input_constr);
-<<<<<<< HEAD
+
     let prover_input_filter = builder.mul_extension(lv.op.push_prover_input, lv.opcode_bits[7]);
-    let constr = builder.mul_extension(prover_input_filter, is_not_kernel_mode);
-=======
-    let prover_input_filter = builder.mul_sub_extension(
-        lv.op.push_prover_input,
-        lv.opcode_bits[5],
-        lv.op.push_prover_input,
-    );
     let constr = builder.mul_sub_extension(kernel_mode, prover_input_filter, prover_input_filter);
->>>>>>> 1cba9144
     yield_constr.constraint(builder, constr);
 }