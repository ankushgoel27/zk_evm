--- conflicted
+++ resolved
@@ -6,23 +6,20 @@
 use anyhow::{bail, Error, Result};
 use ethereum_types::{BigEndianHash, H256, U256, U512};
 use itertools::Itertools;
+use mpt_trie::partial_trie::HashedPartialTrie;
 use num_bigint::BigUint;
 use plonky2::field::types::Field;
 use serde::{Deserialize, Serialize};
 
 use super::linked_list::LinkedList;
-<<<<<<< HEAD
 use super::mpt::{load_final_state_mpt, load_state_mpt};
 use super::state::State;
 use super::trie_extractor::get_state_trie;
-=======
-use super::mpt::load_state_mpt;
 use crate::cpu::kernel::cancun_constants::KZG_VERSIONED_HASH;
 use crate::cpu::kernel::constants::cancun_constants::{
     BLOB_BASE_FEE_UPDATE_FRACTION, G2_TRUSTED_SETUP_POINT, MIN_BASE_FEE_PER_BLOB_GAS,
     POINT_EVALUATION_PRECOMPILE_RETURN_VALUE,
 };
->>>>>>> 1724620c
 use crate::cpu::kernel::constants::context_metadata::ContextMetadata;
 use crate::cpu::kernel::interpreter::simulate_cpu_and_get_user_jumps;
 use crate::curve_pairings::{bls381, CurveAff, CyclicGroup};
@@ -76,13 +73,9 @@
             "jumpdest_table" => self.run_jumpdest_table(input_fn),
             "access_lists" => self.run_access_lists(input_fn),
             "linked_list" => self.run_linked_list(input_fn),
-<<<<<<< HEAD
-            "hash_nodes" => self.run_hash_nodes(input_fn),
-=======
             "ger" => self.run_global_exit_roots(),
             "kzg_point_eval" => self.run_kzg_point_eval(),
             "kzg_point_eval_2" => self.run_kzg_point_eval_2(),
->>>>>>> 1724620c
             _ => Err(ProgramError::ProverInputError(InvalidFunction)),
         }
     }
@@ -102,16 +95,14 @@
     fn run_trie_ptr(&mut self, input_fn: &ProverInputFn) -> Result<U256, ProgramError> {
         let trie = input_fn.0[1].as_str();
         match trie {
-<<<<<<< HEAD
             "initial_state" => self
                 .trie_root_ptrs
                 .state_root_ptr
                 .map_or_else(
                     || {
-                        self.set_preinit = true;
                         let mut new_content = self.memory.get_preinit_memory(Segment::TrieData);
 
-                        let n = load_state_mpt(&self.inputs.trimmed_tries, &mut new_content)?;
+                    let n = load_state_mpt(&self.inputs.trimmed_tries, &mut new_content)?;
 
                         self.memory.insert_preinitialized_segment(
                             Segment::TrieData,
@@ -162,25 +153,6 @@
 
                 Ok(U256::from(n))
             }
-=======
-            "state" => match self.trie_root_ptrs.state_root_ptr {
-                Some(state_root_ptr) => Ok(state_root_ptr),
-                None => {
-                    let mut new_content = self.memory.get_preinit_memory(Segment::TrieData);
-
-                    let n = load_state_mpt(&self.inputs.trimmed_tries, &mut new_content)?;
-
-                    self.memory.insert_preinitialized_segment(
-                        Segment::TrieData,
-                        crate::witness::memory::MemorySegmentState {
-                            content: new_content,
-                        },
-                    );
-                    Ok(n)
-                }
-            }
-            .map(U256::from),
->>>>>>> 1724620c
             "txn" => Ok(U256::from(self.trie_root_ptrs.txn_root_ptr)),
             "receipt" => Ok(U256::from(self.trie_root_ptrs.receipt_root_ptr)),
             "trie_data_size" => Ok(self
@@ -454,33 +426,10 @@
         }
     }
 
-<<<<<<< HEAD
-    /// Append either all the state or storage hashed nodes to, respectively,
-    /// the AccountsLinkedList or StorageLinkedList segments.
-    fn run_hash_nodes(&mut self, input_fn: &ProverInputFn) -> Result<U256, ProgramError> {
-        match input_fn.0[1].as_str() {
-            "accounts" => self.run_accounts_hashed_nodes(),
-            "storage" => self.run_storage_hashed_nodes(),
-            _ => Err(ProgramError::ProverInputError(InvalidInput)),
-        }
-    }
-
-    /// Append all the state hashed nodes to the AccountsLinkedList segment and
-    /// returns its length.
-    fn run_accounts_hashed_nodes(&mut self) -> Result<U256, ProgramError> {
-        unimplemented!()
-    }
-
-    /// Append all the storage hashed nodes to the StorageLinkedList segment and
-    /// returns its length.
-    fn run_storage_hashed_nodes(&mut self) -> Result<U256, ProgramError> {
-        unimplemented!()
-=======
     fn run_global_exit_roots(&mut self) -> Result<U256, ProgramError> {
         self.ger_prover_inputs
             .pop()
             .ok_or(ProgramError::ProverInputError(OutOfGerData))
->>>>>>> 1724620c
     }
 
     /// Returns the next used jump address.
