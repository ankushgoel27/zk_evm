use core::mem::transmute;
use core::ops::Neg;
use std::collections::{BTreeSet, HashMap};
use std::str::FromStr;

use anyhow::{bail, Error, Result};
use ethereum_types::{BigEndianHash, H256, U256, U512};
use itertools::Itertools;
use log::{Level, Log};
use mpt_trie::partial_trie::HashedPartialTrie;
use num_bigint::BigUint;
use plonky2::field::types::Field;
use serde::{Deserialize, Serialize};

<<<<<<< HEAD
use super::linked_list::LinkedList;
use super::mpt::load_state_mpt;
use super::state::State;
use super::trie_extractor::get_state_trie;
=======
use crate::cpu::kernel::cancun_constants::KZG_VERSIONED_HASH;
use crate::cpu::kernel::constants::cancun_constants::{
    BLOB_BASE_FEE_UPDATE_FRACTION, G2_TRUSTED_SETUP_POINT, MIN_BASE_FEE_PER_BLOB_GAS,
    POINT_EVALUATION_PRECOMPILE_RETURN_VALUE,
};
>>>>>>> 0563597b
use crate::cpu::kernel::constants::context_metadata::ContextMetadata;
use crate::cpu::kernel::constants::global_metadata::GlobalMetadata;
use crate::cpu::kernel::interpreter::simulate_cpu_and_get_user_jumps;
use crate::curve_pairings::{bls381, CurveAff, CyclicGroup};
use crate::extension_tower::{FieldExt, Fp12, Fp2, BLS381, BLS_BASE, BLS_SCALAR, BN254, BN_BASE};
use crate::generation::prover_input::EvmField::{
    Bls381Base, Bls381Scalar, Bn254Base, Bn254Scalar, Secp256k1Base, Secp256k1Scalar,
};
use crate::generation::prover_input::FieldOp::{Inverse, Sqrt};
use crate::generation::state::GenerationState;
use crate::memory::segments::Segment;
use crate::memory::segments::Segment::BnPairing;
use crate::util::{biguint_to_mem_vec, mem_vec_to_biguint, sha2, u256_to_u8, u256_to_usize};
use crate::witness::errors::ProverInputError::*;
use crate::witness::errors::{ProgramError, ProverInputError};
use crate::witness::memory::MemoryAddress;
use crate::witness::operation::CONTEXT_SCALING_FACTOR;
use crate::witness::util::{current_context_peek, stack_peek};

/// Prover input function represented as a scoped function name.
/// Example: `PROVER_INPUT(ff::bn254_base::inverse)` is represented as
/// `ProverInputFn([ff, bn254_base, inverse])`.
#[derive(PartialEq, Eq, Debug, Clone, Serialize, Deserialize)]
pub struct ProverInputFn(Vec<String>);

pub const ADDRESSES_ACCESS_LIST_LEN: usize = 2;
pub const STORAGE_KEYS_ACCESS_LIST_LEN: usize = 4;
pub const ACCOUNTS_LINKED_LIST_NODE_SIZE: usize = 4;
pub const STORAGE_LINKED_LIST_NODE_SIZE: usize = 5;

impl From<Vec<String>> for ProverInputFn {
    fn from(v: Vec<String>) -> Self {
        Self(v)
    }
}

impl<F: Field> GenerationState<F> {
    pub(crate) fn prover_input(&mut self, input_fn: &ProverInputFn) -> Result<U256, ProgramError> {
        match input_fn.0[0].as_str() {
            "end_of_txns" => self.run_end_of_txns(),
            "trie_ptr" => self.run_trie_ptr(input_fn),
            "ff" => self.run_ff(input_fn),
            "sf" => self.run_sf(input_fn),
            "ffe" => self.run_ffe(input_fn),
            "rlp" => self.run_rlp(),
            "blobbasefee" => self.run_blobbasefee(),
            "current_hash" => self.run_current_hash(),
            "account_code" => self.run_account_code(),
            "bignum_modmul" => self.run_bignum_modmul(),
            "withdrawal" => self.run_withdrawal(),
            "num_bits" => self.run_num_bits(),
            "jumpdest_table" => self.run_jumpdest_table(input_fn),
            "access_lists" => self.run_access_lists(input_fn),
<<<<<<< HEAD
            "linked_list" => self.run_linked_list(input_fn),
=======
            "ger" => self.run_global_exit_roots(),
            "kzg_point_eval" => self.run_kzg_point_eval(),
            "kzg_point_eval_2" => self.run_kzg_point_eval_2(),
>>>>>>> 0563597b
            _ => Err(ProgramError::ProverInputError(InvalidFunction)),
        }
    }

    fn run_end_of_txns(&mut self) -> Result<U256, ProgramError> {
        // Reset the jumpdest table before the next transaction.
        self.jumpdest_table = None;
        let end = self.next_txn_index == self.inputs.txn_hashes.len();
        if end {
            Ok(U256::one())
        } else {
            self.next_txn_index += 1;
            Ok(U256::zero())
        }
    }

    fn run_trie_ptr(&mut self, input_fn: &ProverInputFn) -> Result<U256, ProgramError> {
        let trie = input_fn.0[1].as_str();
        match trie {
            "state" => match self.trie_root_ptrs.state_root_ptr {
                Some(state_root_ptr) => Ok(state_root_ptr),
                None => {
                    let mut new_content = self.memory.get_preinit_memory(Segment::TrieData);

                    let n = load_state_mpt(&self.inputs.trimmed_tries, &mut new_content)?;

                    self.memory.insert_preinitialized_segment(
                        Segment::TrieData,
                        crate::witness::memory::MemorySegmentState {
                            content: new_content,
                        },
                    );
                    Ok(n)
                }
            }
            .map(U256::from),
            "txn" => Ok(U256::from(self.trie_root_ptrs.txn_root_ptr)),
            "receipt" => Ok(U256::from(self.trie_root_ptrs.receipt_root_ptr)),
            "trie_data_size" => Ok(self
                .memory
                .preinitialized_segments
                .get(&Segment::TrieData)
                .unwrap_or(&crate::witness::memory::MemorySegmentState { content: vec![] })
                .content
                .len()
                .max(
                    self.memory.contexts[0].segments[Segment::TrieData.unscale()]
                        .content
                        .len(),
                )
                .into()),

            _ => Err(ProgramError::ProverInputError(InvalidInput)),
        }
    }

    /// Finite field operations.
    fn run_ff(&self, input_fn: &ProverInputFn) -> Result<U256, ProgramError> {
        let field = EvmField::from_str(input_fn.0[1].as_str())
            .map_err(|_| ProgramError::ProverInputError(InvalidFunction))?;
        let op = FieldOp::from_str(input_fn.0[2].as_str())
            .map_err(|_| ProgramError::ProverInputError(InvalidFunction))?;
        let x = stack_peek(self, 0)?;
        field.op(op, x)
    }

    /// Special finite field operations.
    fn run_sf(&self, input_fn: &ProverInputFn) -> Result<U256, ProgramError> {
        let field = EvmField::from_str(input_fn.0[1].as_str())
            .map_err(|_| ProgramError::ProverInputError(InvalidFunction))?;
        let inputs: [U256; 4] = match field {
            Bls381Base => (0..4)
                .map(|i| stack_peek(self, i))
                .collect::<Result<Vec<U256>, _>>()?
                .try_into()
                .unwrap(),
            _ => todo!(),
        };
        let res = match input_fn.0[2].as_str() {
            "add_lo" => field.add_lo(inputs),
            "add_hi" => field.add_hi(inputs),
            "mul_lo" => field.mul_lo(inputs),
            "mul_hi" => field.mul_hi(inputs),
            "sub_lo" => field.sub_lo(inputs),
            "sub_hi" => field.sub_hi(inputs),
            _ => return Err(ProgramError::ProverInputError(InvalidFunction)),
        };

        Ok(res)
    }

    /// Finite field extension operations.
    fn run_ffe(&self, input_fn: &ProverInputFn) -> Result<U256, ProgramError> {
        let field = EvmField::from_str(input_fn.0[1].as_str())
            .map_err(|_| ProgramError::ProverInputError(InvalidFunction))?;
        let n = input_fn.0[2]
            .as_str()
            .split('_')
            .nth(1)
            .unwrap()
            .parse::<usize>()
            .unwrap();
        let ptr = stack_peek(self, 11 - n).map(u256_to_usize)??;

        let f: [U256; 12] = match field {
            Bn254Base => std::array::from_fn(|i| current_context_peek(self, BnPairing, ptr + i)),
            _ => todo!(),
        };
        Ok(field.field_extension_inverse(n, f))
    }

    /// RLP data.
    fn run_rlp(&mut self) -> Result<U256, ProgramError> {
        self.rlp_prover_inputs
            .pop()
            .ok_or(ProgramError::ProverInputError(OutOfRlpData))
    }

    fn run_blobbasefee(&mut self) -> Result<U256, ProgramError> {
        let excess_blob_gas = self.inputs.block_metadata.block_excess_blob_gas;
        Ok(fake_exponential(
            MIN_BASE_FEE_PER_BLOB_GAS,
            excess_blob_gas,
            BLOB_BASE_FEE_UPDATE_FRACTION,
        ))
    }

    fn run_current_hash(&mut self) -> Result<U256, ProgramError> {
        Ok(U256::from_big_endian(&self.inputs.block_hashes.cur_hash.0))
    }

    /// Account code loading.
    /// Initializes the code segment of the given context with the code
    /// corresponding to the provided hash.
    /// Returns the length of the code.
    fn run_account_code(&mut self) -> Result<U256, ProgramError> {
        // stack: codehash, ctx, ...
        let codehash = stack_peek(self, 0)?;
        let context = stack_peek(self, 1)? >> CONTEXT_SCALING_FACTOR;
        let context = u256_to_usize(context)?;
        let mut address = MemoryAddress::new(context, Segment::Code, 0);
        let code = self
            .inputs
            .contract_code
            .get(&H256::from_uint(&codehash))
            .ok_or(ProgramError::ProverInputError(CodeHashNotFound))?;
        for &byte in code {
            self.memory.set(address, byte.into());
            address.increment();
        }
        Ok(code.len().into())
    }

    // Bignum modular multiplication.
    // On the first call, calculates the remainder and quotient of the given inputs.
    // These are stored, as limbs, in self.bignum_modmul_result_limbs.
    // Subsequent calls return one limb at a time, in order (first remainder and
    // then quotient).
    fn run_bignum_modmul(&mut self) -> Result<U256, ProgramError> {
        if self.bignum_modmul_result_limbs.is_empty() {
            let len = stack_peek(self, 2).map(u256_to_usize)??;
            let a_start_loc = stack_peek(self, 3).map(u256_to_usize)??;
            let b_start_loc = stack_peek(self, 4).map(u256_to_usize)??;
            let m_start_loc = stack_peek(self, 5).map(u256_to_usize)??;

            let (remainder, quotient) =
                self.bignum_modmul(len, a_start_loc, b_start_loc, m_start_loc);

            self.bignum_modmul_result_limbs = remainder
                .iter()
                .cloned()
                .pad_using(len, |_| 0.into())
                .chain(quotient.iter().cloned().pad_using(2 * len, |_| 0.into()))
                .collect();
            self.bignum_modmul_result_limbs.reverse();
        }

        self.bignum_modmul_result_limbs
            .pop()
            .ok_or(ProgramError::ProverInputError(InvalidInput))
    }

    fn bignum_modmul(
        &mut self,
        len: usize,
        a_start_loc: usize,
        b_start_loc: usize,
        m_start_loc: usize,
    ) -> (Vec<U256>, Vec<U256>) {
        let n = self.memory.contexts.len();
        let a = &self.memory.contexts[n - 1].segments[Segment::KernelGeneral.unscale()].content()
            [a_start_loc..a_start_loc + len];
        let b = &self.memory.contexts[n - 1].segments[Segment::KernelGeneral.unscale()].content()
            [b_start_loc..b_start_loc + len];
        let m = &self.memory.contexts[n - 1].segments[Segment::KernelGeneral.unscale()].content()
            [m_start_loc..m_start_loc + len];

        let a_biguint = mem_vec_to_biguint(a);
        let b_biguint = mem_vec_to_biguint(b);
        let m_biguint = mem_vec_to_biguint(m);

        let prod = a_biguint * b_biguint;
        let quo = if m_biguint == BigUint::default() {
            BigUint::default()
        } else {
            &prod / &m_biguint
        };
        let rem = prod - m_biguint * &quo;

        (biguint_to_mem_vec(rem), biguint_to_mem_vec(quo))
    }

    /// Withdrawal data.
    fn run_withdrawal(&mut self) -> Result<U256, ProgramError> {
        self.withdrawal_prover_inputs
            .pop()
            .ok_or(ProgramError::ProverInputError(OutOfWithdrawalData))
    }

    /// Return the number of bits of the top of the stack or an error if
    /// the top of the stack is zero or empty.
    fn run_num_bits(&mut self) -> Result<U256, ProgramError> {
        let value = stack_peek(self, 0)?;
        if value.is_zero() {
            Err(ProgramError::ProverInputError(NumBitsError))
        } else {
            let num_bits = value.bits();
            Ok(num_bits.into())
        }
    }

    /// Generate either the next used jump address, the proof for the last
    /// jump address, or a non-jumpdest proof.
    fn run_jumpdest_table(&mut self, input_fn: &ProverInputFn) -> Result<U256, ProgramError> {
        match input_fn.0[1].as_str() {
            "next_address" => self.run_next_jumpdest_table_address(),
            "next_proof" => self.run_next_jumpdest_table_proof(),
            "non_jumpdest_proof" => self.run_next_non_jumpdest_proof(),
            _ => Err(ProgramError::ProverInputError(InvalidInput)),
        }
    }

    /// Generates either the next used jump address or the proof for the last
    /// jump address.
    fn run_access_lists(&mut self, input_fn: &ProverInputFn) -> Result<U256, ProgramError> {
        match input_fn.0[1].as_str() {
            "address_insert" => self.run_next_addresses_insert(),
            "storage_insert" => self.run_next_storage_insert(),
            "address_remove" => self.run_next_addresses_remove(),
            "storage_remove" => self.run_next_storage_remove(),
            _ => Err(ProgramError::ProverInputError(InvalidInput)),
        }
    }

<<<<<<< HEAD
    /// Generates either the next used jump address or the proof for the last
    /// jump address.
    fn run_linked_list(&mut self, input_fn: &ProverInputFn) -> Result<U256, ProgramError> {
        match input_fn.0[1].as_str() {
            "insert_account" => self.run_next_insert_account(),
            "remove_account" => self.run_next_remove_account(),
            "insert_slot" => self.run_next_insert_slot(),
            "remove_slot" => self.run_next_remove_slot(),
            "remove_address_slots" => self.run_next_remove_address_slots(),
            "accounts_linked_list_len" => {
                let len = self
                    .memory
                    .preinitialized_segments
                    .get(&Segment::AccountsLinkedList)
                    .unwrap_or(&crate::witness::memory::MemorySegmentState { content: vec![] })
                    .content
                    .len()
                    .max(
                        self.memory.contexts[0].segments[Segment::AccountsLinkedList.unscale()]
                            .content
                            .len(),
                    );

                Ok((Segment::AccountsLinkedList as usize + len).into())
            }
            "storage_linked_list_len" => {
                let len = self
                    .memory
                    .preinitialized_segments
                    .get(&Segment::StorageLinkedList)
                    .unwrap_or(&crate::witness::memory::MemorySegmentState { content: vec![] })
                    .content
                    .len()
                    .max(
                        self.memory.contexts[0].segments[Segment::StorageLinkedList.unscale()]
                            .content
                            .len(),
                    );

                Ok((Segment::StorageLinkedList as usize + len).into())
            }
            _ => Err(ProgramError::ProverInputError(InvalidInput)),
        }
=======
    fn run_global_exit_roots(&mut self) -> Result<U256, ProgramError> {
        self.ger_prover_inputs
            .pop()
            .ok_or(ProgramError::ProverInputError(OutOfGerData))
>>>>>>> 0563597b
    }

    /// Returns the next used jump address.
    fn run_next_jumpdest_table_address(&mut self) -> Result<U256, ProgramError> {
        let context = u256_to_usize(stack_peek(self, 0)? >> CONTEXT_SCALING_FACTOR)?;

        if self.jumpdest_table.is_none() {
            self.generate_jumpdest_table()?;
        }

        let Some(jumpdest_table) = &mut self.jumpdest_table else {
            return Err(ProgramError::ProverInputError(
                ProverInputError::InvalidJumpdestSimulation,
            ));
        };

        if let Some(ctx_jumpdest_table) = jumpdest_table.get_mut(&context)
            && let Some(next_jumpdest_address) = ctx_jumpdest_table.pop()
        {
            Ok((next_jumpdest_address + 1).into())
        } else {
            jumpdest_table.remove(&context);
            Ok(U256::zero())
        }
    }

    /// Returns the proof for the last jump address.
    fn run_next_jumpdest_table_proof(&mut self) -> Result<U256, ProgramError> {
        let context = u256_to_usize(stack_peek(self, 1)? >> CONTEXT_SCALING_FACTOR)?;
        let Some(jumpdest_table) = &mut self.jumpdest_table else {
            return Err(ProgramError::ProverInputError(
                ProverInputError::InvalidJumpdestSimulation,
            ));
        };

        if let Some(ctx_jumpdest_table) = jumpdest_table.get_mut(&context)
            && let Some(next_jumpdest_proof) = ctx_jumpdest_table.pop()
        {
            Ok(next_jumpdest_proof.into())
        } else {
            Err(ProgramError::ProverInputError(
                ProverInputError::InvalidJumpdestSimulation,
            ))
        }
    }

    /// Returns a non-jumpdest proof for the address on the top of the stack. A
    /// non-jumpdest proof is the closest address to the address on the top of
    /// the stack, if the closest address is >= 32, or zero otherwise.
    fn run_next_non_jumpdest_proof(&self) -> Result<U256, ProgramError> {
        let code = self.get_current_code()?;
        let address = u256_to_usize(stack_peek(self, 0)?)?;
        let closest_opcode_addr = get_closest_opcode_address(&code, address);
        Ok(if closest_opcode_addr < 32 {
            U256::zero()
        } else {
            closest_opcode_addr.into()
        })
    }

    /// Returns a pointer to an element in the list whose value is such that
    /// `value <= addr < next_value` and `addr` is the top of the stack.
    fn run_next_addresses_insert(&self) -> Result<U256, ProgramError> {
        let addr = stack_peek(self, 0)?;
        if let Some((([_, ptr], _), _)) = self
            .get_addresses_access_list()?
            .zip(self.get_addresses_access_list()?.skip(1))
            .zip(self.get_addresses_access_list()?.skip(2))
            .find(|&((_, [prev_addr, _]), [next_addr, _])| {
                (prev_addr <= addr || prev_addr == U256::MAX) && addr < next_addr
            })
        {
            Ok(ptr / U256::from(2))
        } else {
            Ok((Segment::AccessedAddresses as usize).into())
        }
    }

    /// Returns a pointer to an element in the list whose value is such that
    /// `value < addr == next_value` and addr is the top of the stack.
    /// If the element is not in the list, it loops forever
    fn run_next_addresses_remove(&self) -> Result<U256, ProgramError> {
        let addr = stack_peek(self, 0)?;
        if let Some(([_, ptr], _)) = self
            .get_addresses_access_list()?
            .zip(self.get_addresses_access_list()?.skip(2))
            .find(|&(_, [next_addr, _])| next_addr == addr)
        {
            Ok(ptr / U256::from(2))
        } else {
            Ok((Segment::AccessedAddresses as usize).into())
        }
    }

    /// Returns a pointer to the predecessor of the top of the stack in the
    /// accessed storage keys list.
    fn run_next_storage_insert(&self) -> Result<U256, ProgramError> {
        let addr = stack_peek(self, 0)?;
        let key = stack_peek(self, 1)?;
        if let Some((([.., ptr], _), _)) = self
            .get_storage_keys_access_list()?
            .zip(self.get_storage_keys_access_list()?.skip(1))
            .zip(self.get_storage_keys_access_list()?.skip(2))
            .find(
                |&((_, [prev_addr, prev_key, ..]), [next_addr, next_key, ..])| {
                    let prev_is_less_or_equal = (prev_addr < addr || prev_addr == U256::MAX)
                        || (prev_addr == addr && prev_key <= key);
                    let next_is_strictly_larger =
                        next_addr > addr || (next_addr == addr && next_key > key);
                    prev_is_less_or_equal && next_is_strictly_larger
                },
            )
        {
            Ok(ptr / U256::from(4))
        } else {
            Ok((Segment::AccessedStorageKeys as usize).into())
        }
    }

    /// Returns a pointer to the predecessor of the top of the stack in the
    /// accessed storage keys list.
    fn run_next_storage_remove(&self) -> Result<U256, ProgramError> {
        let addr = stack_peek(self, 0)?;
        let key = stack_peek(self, 1)?;
        if let Some(([.., ptr], _)) = self
            .get_storage_keys_access_list()?
            .zip(self.get_storage_keys_access_list()?.skip(2))
            .find(|&(_, [next_addr, next_key, ..])| (next_addr == addr && next_key == key))
        {
            Ok(ptr / U256::from(4))
        } else {
            Ok((Segment::AccessedStorageKeys as usize).into())
        }
    }

    /// Returns a pointer to a node in the list such that
    /// `node[0] <= addr < next_node[0]` and `addr` is the top of the stack.
    fn run_next_insert_account(&self) -> Result<U256, ProgramError> {
        let addr = stack_peek(self, 0)?;
        let accounts_mem = self.memory.get_preinit_memory(Segment::AccountsLinkedList);
        let accounts_linked_list =
            LinkedList::<ACCOUNTS_LINKED_LIST_NODE_SIZE>::from_mem_and_segment(
                &accounts_mem,
                Segment::AccountsLinkedList,
            )?;

        if let Some(([.., pred_ptr], [node_addr, ..], _)) = accounts_linked_list
            .tuple_windows()
            .find(|&(_, [prev_addr, ..], [next_addr, ..])| {
                (prev_addr <= addr || prev_addr == U256::MAX) && addr < next_addr
            })
        {
            Ok(pred_ptr / U256::from(ACCOUNTS_LINKED_LIST_NODE_SIZE))
        } else {
            Ok((Segment::AccountsLinkedList as usize).into())
        }
    }

    /// Returns an unscaled pointer to an element in the list such that
    /// `node[0] <= addr < next_node[0]`, or  node[0] == addr and `node[1] <=
    /// key < next_node[1]`, where `addr` and `key` are the elements at the top
    /// of the stack.
    fn run_next_insert_slot(&self) -> Result<U256, ProgramError> {
        let addr = stack_peek(self, 0)?;
        let key = stack_peek(self, 1)?;
        let storage_mem = self.memory.get_preinit_memory(Segment::StorageLinkedList);
        let storage_linked_list =
            LinkedList::<STORAGE_LINKED_LIST_NODE_SIZE>::from_mem_and_segment(
                &storage_mem,
                Segment::StorageLinkedList,
            )?;

        if let Some(([.., pred_ptr], _, _)) = storage_linked_list.tuple_windows().find(
            |&(_, [prev_addr, prev_key, ..], [next_addr, next_key, ..])| {
                let prev_is_less_or_equal = (prev_addr < addr || prev_addr == U256::MAX)
                    || (prev_addr == addr && prev_key <= key);
                let next_is_strictly_larger =
                    next_addr > addr || (next_addr == addr && next_key > key);
                prev_is_less_or_equal && next_is_strictly_larger
            },
        ) {
            Ok((pred_ptr - U256::from(Segment::StorageLinkedList as usize))
                / U256::from(STORAGE_LINKED_LIST_NODE_SIZE))
        } else {
            Ok(U256::zero())
        }
    }

    /// Returns a pointer `ptr` to a node of the form [next_addr, ..]  in the
    /// list such that `next_addr = addr` and `addr` is the top of the stack.
    /// If the element is not in the list, loops forever.
    fn run_next_remove_account(&self) -> Result<U256, ProgramError> {
        let addr = stack_peek(self, 0)?;
        let accounts_mem = self.memory.get_preinit_memory(Segment::AccountsLinkedList);
        let accounts_linked_list =
            LinkedList::<ACCOUNTS_LINKED_LIST_NODE_SIZE>::from_mem_and_segment(
                &accounts_mem,
                Segment::AccountsLinkedList,
            )?;

        if let Some(([.., ptr], _, _)) = accounts_linked_list
            .tuple_windows()
            .find(|&(_, _, [next_node_addr, ..])| next_node_addr == addr)
        {
            Ok(ptr / ACCOUNTS_LINKED_LIST_NODE_SIZE)
        } else {
            Ok((Segment::AccountsLinkedList as usize).into())
        }
    }

    /// Returns a pointer `ptr` to a node = `[next_addr, next_key]` in the list
    /// such that `next_addr == addr` and `next_key == key`,
    /// and `addr, key` are the elements at the top of the stack.
    /// If the element is not in the list, loops forever.
    fn run_next_remove_slot(&self) -> Result<U256, ProgramError> {
        let addr = stack_peek(self, 0)?;
        let key = stack_peek(self, 1)?;
        let storage_mem = self.memory.get_preinit_memory(Segment::StorageLinkedList);
        let storage_linked_list =
            LinkedList::<STORAGE_LINKED_LIST_NODE_SIZE>::from_mem_and_segment(
                &storage_mem,
                Segment::StorageLinkedList,
            )?;

        if let Some(([.., ptr], _, _)) = storage_linked_list
            .tuple_windows()
            .find(|&(_, _, [next_addr, next_key, ..])| next_addr == addr && next_key == key)
        {
            Ok((ptr - U256::from(Segment::StorageLinkedList as usize))
                / U256::from(STORAGE_LINKED_LIST_NODE_SIZE))
        } else {
            Ok((Segment::StorageLinkedList as usize).into())
        }
    }

    /// Returns a pointer `ptr` to a storage node in the storage linked list.
    /// The node's next element = `[next_addr, next_key]` is such that
    /// `next_addr = addr`, if such an element exists, or such that
    /// `next_addr = @U256_MAX`. This is used to determine the first storage
    /// node for the account at `addr`. `addr` is the element at the top of the
    /// stack.
    fn run_next_remove_address_slots(&self) -> Result<U256, ProgramError> {
        let addr = stack_peek(self, 0)?;
        let storage_mem = self.memory.get_preinit_memory(Segment::StorageLinkedList);
        let storage_linked_list =
            LinkedList::<STORAGE_LINKED_LIST_NODE_SIZE>::from_mem_and_segment(
                &storage_mem,
                Segment::StorageLinkedList,
            )?;

        if let Some(([.., pred_ptr], _, _)) = storage_linked_list.tuple_windows().find(
            |&(_, [prev_addr, prev_key, ..], [next_addr, next_key, ..])| {
                let prev_is_less = (prev_addr < addr || prev_addr == U256::MAX);
                let next_is_larger_or_equal = next_addr >= addr;
                prev_is_less && next_is_larger_or_equal
            },
        ) {
            Ok((pred_ptr - U256::from(Segment::StorageLinkedList as usize))
                / U256::from(STORAGE_LINKED_LIST_NODE_SIZE))
        } else {
            Ok((Segment::StorageLinkedList as usize).into())
        }
    }

    /// Returns the first part of the KZG precompile output.
    fn run_kzg_point_eval(&mut self) -> Result<U256, ProgramError> {
        let versioned_hash = stack_peek(self, 0)?;
        let z = stack_peek(self, 1)?;
        let y = stack_peek(self, 2)?;
        let comm_hi = stack_peek(self, 3)?;
        let comm_lo = stack_peek(self, 4)?;
        let proof_hi = stack_peek(self, 5)?;
        let proof_lo = stack_peek(self, 6)?;

        // Validate scalars
        if z > BLS_SCALAR || y > BLS_SCALAR {
            return Ok(U256::zero());
        }

        let mut comm_bytes = [0u8; 48];
        comm_lo.to_big_endian(&mut comm_bytes[16..48]); // only actually 16 bytes
        if comm_bytes[16..32] != [0; 16] {
            // Commitments must fit in 48 bytes.
            return Ok(U256::zero());
        }
        comm_hi.to_big_endian(&mut comm_bytes[0..32]);

        let mut proof_bytes = [0u8; 48];
        proof_lo.to_big_endian(&mut proof_bytes[16..48]); // only actually 16 bytes
        if proof_bytes[16..32] != [0; 16] {
            // Proofs must fit in 48 bytes.
            return Ok(U256::zero());
        }
        proof_hi.to_big_endian(&mut proof_bytes[0..32]);

        let mut expected_versioned_hash = sha2(comm_bytes.to_vec());

        const KZG_HASH_MASK: U256 = U256([
            0xffffffffffffffff,
            0xffffffffffffffff,
            0xffffffffffffffff,
            0x00ffffffffffffff,
        ]);
        expected_versioned_hash &= KZG_HASH_MASK; // erase most significant byte
        expected_versioned_hash |= U256::from(KZG_VERSIONED_HASH) << 248; // append 1

        if versioned_hash != expected_versioned_hash {
            return Ok(U256::zero());
        }

        self.verify_kzg_proof(&comm_bytes, z, y, &proof_bytes)
    }

    /// Returns the second part of the KZG precompile output.
    ///
    /// The POINT_EVALUATION_PRECOMPILE returns a 64-byte value.
    /// Because EVM words only fit in 32 bytes, we need to push
    /// the following word separately.
    fn run_kzg_point_eval_2(&mut self) -> Result<U256, ProgramError> {
        let prev_value = stack_peek(self, 0)?;

        // `run_kzg_point_eval_1` should return 0 upon failure, which should be caught
        // in the Kernel. Ending up here should hence not happen.
        if prev_value != U256::from_big_endian(&POINT_EVALUATION_PRECOMPILE_RETURN_VALUE[1]) {
            return Err(ProgramError::ProverInputError(
                ProverInputError::KzgEvalFailure(
                    "run_kzg_point_eval_1 should have output the expected return value at this point"
                        .to_string(),
                ),
            ));
        }

        Ok(U256::from_big_endian(
            &POINT_EVALUATION_PRECOMPILE_RETURN_VALUE[0],
        ))
    }

    /// Verifies a KZG proof, i.e. that the commitment opens to y at z.
    ///
    /// Returns `0` upon failure of one of the checks, or `BLS_MODULUS` upon
    /// success.
    fn verify_kzg_proof(
        &self,
        comm_bytes: &[u8; 48],
        z: U256,
        y: U256,
        proof_bytes: &[u8; 48],
    ) -> Result<U256, ProgramError> {
        let comm = if let Ok(c) = bls381::g1_from_bytes(comm_bytes) {
            c
        } else {
            return Ok(U256::zero());
        };

        let proof = if let Ok(p) = bls381::g1_from_bytes(proof_bytes) {
            p
        } else {
            return Ok(U256::zero());
        };

        // TODO: use some WNAF method if performance becomes critical
        let mut z_bytes = [0u8; 32];
        z.to_big_endian(&mut z_bytes);
        let mut acc = CurveAff::<Fp2<BLS381>>::unit();
        for byte in z_bytes.into_iter() {
            acc = acc * 256_i32;
            acc = acc + (CurveAff::<Fp2<BLS381>>::GENERATOR * byte as i32);
        }
        let minus_z_g2 = -acc;

        let mut y_bytes = [0u8; 32];
        y.to_big_endian(&mut y_bytes);
        let mut acc = CurveAff::<BLS381>::unit();
        for byte in y_bytes {
            acc = acc * 256_i32;
            acc = acc + (CurveAff::<BLS381>::GENERATOR * byte as i32);
        }
        let comm_minus_y = comm + (acc.neg());

        let x = CurveAff::<Fp2<BLS381>> {
            x: Fp2::<BLS381> {
                re: BLS381 {
                    val: U512::from_big_endian(&G2_TRUSTED_SETUP_POINT[0]),
                },
                im: BLS381 {
                    val: U512::from_big_endian(&G2_TRUSTED_SETUP_POINT[1]),
                },
            },
            y: Fp2::<BLS381> {
                re: BLS381 {
                    val: U512::from_big_endian(&G2_TRUSTED_SETUP_POINT[2]),
                },
                im: BLS381 {
                    val: U512::from_big_endian(&G2_TRUSTED_SETUP_POINT[3]),
                },
            },
        };
        let x_minus_z = x + minus_z_g2;

        // TODO: If this ends up being implemented in the Kernel directly, we should
        // really not have to go through the final exponentiation twice.
        if bls381::ate_optim(comm_minus_y, -CurveAff::<Fp2<BLS381>>::GENERATOR)
            * bls381::ate_optim(proof, x_minus_z)
            != Fp12::<BLS381>::UNIT
        {
            Ok(U256::zero())
        } else {
            Ok(U256::from_big_endian(
                &POINT_EVALUATION_PRECOMPILE_RETURN_VALUE[1],
            ))
        }
    }
}

impl<F: Field> GenerationState<F> {
    /// Simulate the user's code and store all the jump addresses with their
    /// respective contexts.
    fn generate_jumpdest_table(&mut self) -> Result<(), ProgramError> {
        // Simulate the user's code and (unnecessarily) part of the kernel code,
        // skipping the validate table call
        self.jumpdest_table = simulate_cpu_and_get_user_jumps("terminate_common", self);

        Ok(())
    }

    /// Given a HashMap containing the contexts and the jumpdest addresses,
    /// compute their respective proofs, by calling
    /// `get_proofs_and_jumpdests`
    pub(crate) fn set_jumpdest_analysis_inputs(
        &mut self,
        jumpdest_table: HashMap<usize, BTreeSet<usize>>,
    ) {
        self.jumpdest_table = Some(HashMap::from_iter(jumpdest_table.into_iter().map(
            |(ctx, jumpdest_table)| {
                let code = self.get_code(ctx).unwrap();
                if let Some(&largest_address) = jumpdest_table.last() {
                    let proofs = get_proofs_and_jumpdests(&code, largest_address, jumpdest_table);
                    (ctx, proofs)
                } else {
                    (ctx, vec![])
                }
            },
        )));
    }

    pub(crate) fn get_current_code(&self) -> Result<Vec<u8>, ProgramError> {
        self.get_code(self.registers.context)
    }

    fn get_code(&self, context: usize) -> Result<Vec<u8>, ProgramError> {
        let code_len = self.get_code_len(context)?;
        let code = (0..code_len)
            .map(|i| {
                u256_to_u8(
                    self.memory
                        .get_with_init(MemoryAddress::new(context, Segment::Code, i)),
                )
            })
            .collect::<Result<Vec<u8>, _>>()?;
        Ok(code)
    }

    fn set_code_len(&mut self, len: usize) {
        self.memory.set(
            MemoryAddress::new(
                self.registers.context,
                Segment::ContextMetadata,
                ContextMetadata::CodeSize.unscale(),
            ),
            len.into(),
        )
    }

    fn get_code_len(&self, context: usize) -> Result<usize, ProgramError> {
        let code_len = u256_to_usize(self.memory.get_with_init(MemoryAddress::new(
            context,
            Segment::ContextMetadata,
            ContextMetadata::CodeSize.unscale(),
        )))?;
        Ok(code_len)
    }

    pub(crate) fn set_jumpdest_bits(&mut self, code: &[u8]) {
        const JUMPDEST_OPCODE: u8 = 0x5b;
        for (pos, opcode) in CodeIterator::new(code) {
            if opcode == JUMPDEST_OPCODE {
                self.memory.set(
                    MemoryAddress::new(self.registers.context, Segment::JumpdestBits, pos),
                    U256::one(),
                );
            }
        }
    }

    pub(crate) fn get_addresses_access_list(
        &self,
    ) -> Result<LinkedList<ADDRESSES_ACCESS_LIST_LEN>, ProgramError> {
        // `GlobalMetadata::AccessedAddressesLen` stores the value of the next available
        // virtual address in the segment. In order to get the length we need
        // to substract `Segment::AccessedAddresses` as usize.
        let mem_len = self.memory.contexts[0].segments[Segment::AccessedAddresses.unscale()]
            .content
            .len();
        LinkedList::from_mem_and_segment(
            &self.memory.contexts[0].segments[Segment::AccessedAddresses.unscale()].content,
            Segment::AccessedAddresses,
        )
    }

    fn get_global_metadata(&self, data: GlobalMetadata) -> U256 {
        self.memory.get_with_init(MemoryAddress::new(
            0,
            Segment::GlobalMetadata,
            data.unscale(),
        ))
    }

    pub(crate) fn get_storage_keys_access_list(
        &self,
    ) -> Result<LinkedList<STORAGE_KEYS_ACCESS_LIST_LEN>, ProgramError> {
        // GlobalMetadata::AccessedStorageKeysLen stores the value of the next available
        // virtual address in the segment. In order to get the length we need
        // to substract `Segment::AccessedStorageKeys` as usize.
        LinkedList::from_mem_and_segment(
            &self.memory.contexts[0].segments[Segment::AccessedStorageKeys.unscale()].content,
            Segment::AccessedStorageKeys,
        )
    }
}

/// For all address in `jumpdest_table` smaller than `largest_address`,
/// this function searches for a proof. A proof is the closest address
/// for which none of the previous 32 bytes in the code (including opcodes
/// and pushed bytes) is a PUSHXX and the address is in its range. It returns
/// a vector of even size containing proofs followed by their addresses.
fn get_proofs_and_jumpdests(
    code: &[u8],
    largest_address: usize,
    jumpdest_table: std::collections::BTreeSet<usize>,
) -> Vec<usize> {
    const PUSH1_OPCODE: u8 = 0x60;
    const PUSH32_OPCODE: u8 = 0x7f;
    let (proofs, _) = CodeIterator::until(code, largest_address + 1).fold(
        (vec![], 0),
        |(mut proofs, last_proof), (addr, _opcode)| {
            let has_prefix = if let Some(prefix_start) = addr.checked_sub(32) {
                code[prefix_start..addr]
                    .iter()
                    .rev()
                    .zip(0..32)
                    .all(|(&byte, i)| byte > PUSH32_OPCODE || byte < PUSH1_OPCODE + i)
            } else {
                false
            };
            let last_proof = if has_prefix { addr - 32 } else { last_proof };
            if jumpdest_table.contains(&addr) {
                // Push the proof
                proofs.push(last_proof);
                // Push the address
                proofs.push(addr);
            }
            (proofs, last_proof)
        },
    );
    proofs
}

/// Return the largest prev_addr in `code` such that `code[pred_addr]` is an
/// opcode (and not the argument of some PUSHXX) and pred_addr <= address
fn get_closest_opcode_address(code: &[u8], address: usize) -> usize {
    let (prev_addr, _) = CodeIterator::until(code, address + 1)
        .last()
        .unwrap_or((0, 0));
    prev_addr
}

/// An iterator over the EVM code contained in `code`, which skips the bytes
/// that are the arguments of a PUSHXX opcode.
struct CodeIterator<'a> {
    code: &'a [u8],
    pos: usize,
    end: usize,
}

impl<'a> CodeIterator<'a> {
    const fn new(code: &'a [u8]) -> Self {
        CodeIterator {
            end: code.len(),
            code,
            pos: 0,
        }
    }
    fn until(code: &'a [u8], end: usize) -> Self {
        CodeIterator {
            end: std::cmp::min(code.len(), end),
            code,
            pos: 0,
        }
    }
}

impl<'a> Iterator for CodeIterator<'a> {
    type Item = (usize, u8);

    fn next(&mut self) -> Option<Self::Item> {
        const PUSH1_OPCODE: u8 = 0x60;
        const PUSH32_OPCODE: u8 = 0x7f;
        let CodeIterator { code, pos, end } = self;
        if *pos >= *end {
            return None;
        }
        let opcode = code[*pos];
        let old_pos = *pos;
        *pos += if (PUSH1_OPCODE..=PUSH32_OPCODE).contains(&opcode) {
            (opcode - PUSH1_OPCODE + 2).into()
        } else {
            1
        };
        Some((old_pos, opcode))
    }
}

enum EvmField {
    Bls381Base,
    Bls381Scalar,
    Bn254Base,
    Bn254Scalar,
    Secp256k1Base,
    Secp256k1Scalar,
}

enum FieldOp {
    Inverse,
    Sqrt,
}

impl FromStr for EvmField {
    type Err = Error;

    fn from_str(s: &str) -> Result<Self, Self::Err> {
        Ok(match s {
            "bls381_base" => Bls381Base,
            "bls381_scalar" => Bls381Scalar,
            "bn254_base" => Bn254Base,
            "bn254_scalar" => Bn254Scalar,
            "secp256k1_base" => Secp256k1Base,
            "secp256k1_scalar" => Secp256k1Scalar,
            _ => bail!("Unrecognized field."),
        })
    }
}

impl FromStr for FieldOp {
    type Err = Error;

    fn from_str(s: &str) -> Result<Self, Self::Err> {
        Ok(match s {
            "inverse" => Inverse,
            "sqrt" => Sqrt,
            _ => bail!("Unrecognized field operation."),
        })
    }
}

impl EvmField {
    fn order(&self) -> U512 {
        match self {
            EvmField::Bls381Base => BLS_BASE,
            EvmField::Bls381Scalar => BLS_SCALAR.into(),
            EvmField::Bn254Base => BN_BASE.into(),
            EvmField::Bn254Scalar => todo!(),
            EvmField::Secp256k1Base => {
                U256::from_str("0xfffffffffffffffffffffffffffffffffffffffffffffffffffffffefffffc2f")
                    .unwrap()
                    .into()
            }
            EvmField::Secp256k1Scalar => {
                U256::from_str("0xfffffffffffffffffffffffffffffffebaaedce6af48a03bbfd25e8cd0364141")
                    .unwrap()
                    .into()
            }
        }
    }

    fn op(&self, op: FieldOp, x: U256) -> Result<U256, ProgramError> {
        match op {
            FieldOp::Inverse => self.inverse(x),
            FieldOp::Sqrt => self.sqrt(x),
        }
    }

    fn inverse(&self, x: U256) -> Result<U256, ProgramError> {
        let n = U256::try_from(self.order())
            .map_err(|_| ProgramError::ProverInputError(Unimplemented))?;
        if x >= n {
            return Err(ProgramError::ProverInputError(InvalidInput));
        };
        modexp(x, n - 2, n)
    }

    fn sqrt(&self, x: U256) -> Result<U256, ProgramError> {
        let n = U256::try_from(self.order())
            .map_err(|_| ProgramError::ProverInputError(Unimplemented))?;
        if x >= n {
            return Err(ProgramError::ProverInputError(InvalidInput));
        };
        let (q, r) = (n + 1).div_mod(4.into());

        if !r.is_zero() {
            return Err(ProgramError::ProverInputError(InvalidInput));
        };

        // Only naive sqrt implementation for now. If needed implement Tonelli-Shanks
        modexp(x, q, n)
    }

    fn add_lo(&self, inputs: [U256; 4]) -> U256 {
        let [y1, x0, x1, y0] = inputs;
        let x = U512::from(x0) + (U512::from(x1) << 256);
        let y = U512::from(y0) + (U512::from(y1) << 256);
        let z = BLS381 { val: x } + BLS381 { val: y };
        z.lo()
    }

    fn add_hi(&self, inputs: [U256; 4]) -> U256 {
        let [x0, x1, y0, y1] = inputs;
        let x = U512::from(x0) + (U512::from(x1) << 256);
        let y = U512::from(y0) + (U512::from(y1) << 256);
        let z = BLS381 { val: x } + BLS381 { val: y };
        z.hi()
    }

    fn mul_lo(&self, inputs: [U256; 4]) -> U256 {
        let [y1, x0, x1, y0] = inputs;
        let x = U512::from(x0) + (U512::from(x1) << 256);
        let y = U512::from(y0) + (U512::from(y1) << 256);
        let z = BLS381 { val: x } * BLS381 { val: y };
        z.lo()
    }

    fn mul_hi(&self, inputs: [U256; 4]) -> U256 {
        let [x0, x1, y0, y1] = inputs;
        let x = U512::from(x0) + (U512::from(x1) << 256);
        let y = U512::from(y0) + (U512::from(y1) << 256);
        let z = BLS381 { val: x } * BLS381 { val: y };
        z.hi()
    }

    fn sub_lo(&self, inputs: [U256; 4]) -> U256 {
        let [y1, x0, x1, y0] = inputs;
        let x = U512::from(x0) + (U512::from(x1) << 256);
        let y = U512::from(y0) + (U512::from(y1) << 256);
        let z = BLS381 { val: x } - BLS381 { val: y };
        z.lo()
    }

    fn sub_hi(&self, inputs: [U256; 4]) -> U256 {
        let [x0, x1, y0, y1] = inputs;
        let x = U512::from(x0) + (U512::from(x1) << 256);
        let y = U512::from(y0) + (U512::from(y1) << 256);
        let z = BLS381 { val: x } - BLS381 { val: y };
        z.hi()
    }

    fn field_extension_inverse(&self, n: usize, f: [U256; 12]) -> U256 {
        let f: Fp12<BN254> = unsafe { transmute(f) };
        let f_inv: [U256; 12] = unsafe { transmute(f.inv()) };
        f_inv[n]
    }
}

fn modexp(x: U256, e: U256, n: U256) -> Result<U256, ProgramError> {
    let mut current = x;
    let mut product = U256::one();

    for j in 0..256 {
        if e.bit(j) {
            product = U256::try_from(product.full_mul(current) % n)
                .map_err(|_| ProgramError::ProverInputError(InvalidInput))?;
        }
        current = U256::try_from(current.full_mul(current) % n)
            .map_err(|_| ProgramError::ProverInputError(InvalidInput))?;
    }

    Ok(product)
}

/// See EIP-4844: <https://eips.ethereum.org/EIPS/eip-4844#helpers>.
fn fake_exponential(factor: U256, numerator: U256, denominator: U256) -> U256 {
    if factor.is_zero() || numerator.is_zero() {
        return factor;
    }

    let mut i = 1;
    let mut output = U256::zero();
    let mut numerator_accum = factor * denominator;
    while !numerator_accum.is_zero() {
        output += numerator_accum;
        numerator_accum = (numerator_accum * numerator) / (denominator * i);
        i += 1;
    }

    output / denominator
}<|MERGE_RESOLUTION|>--- conflicted
+++ resolved
@@ -6,26 +6,18 @@
 use anyhow::{bail, Error, Result};
 use ethereum_types::{BigEndianHash, H256, U256, U512};
 use itertools::Itertools;
-use log::{Level, Log};
-use mpt_trie::partial_trie::HashedPartialTrie;
 use num_bigint::BigUint;
 use plonky2::field::types::Field;
 use serde::{Deserialize, Serialize};
 
-<<<<<<< HEAD
 use super::linked_list::LinkedList;
 use super::mpt::load_state_mpt;
-use super::state::State;
-use super::trie_extractor::get_state_trie;
-=======
 use crate::cpu::kernel::cancun_constants::KZG_VERSIONED_HASH;
 use crate::cpu::kernel::constants::cancun_constants::{
     BLOB_BASE_FEE_UPDATE_FRACTION, G2_TRUSTED_SETUP_POINT, MIN_BASE_FEE_PER_BLOB_GAS,
     POINT_EVALUATION_PRECOMPILE_RETURN_VALUE,
 };
->>>>>>> 0563597b
 use crate::cpu::kernel::constants::context_metadata::ContextMetadata;
-use crate::cpu::kernel::constants::global_metadata::GlobalMetadata;
 use crate::cpu::kernel::interpreter::simulate_cpu_and_get_user_jumps;
 use crate::curve_pairings::{bls381, CurveAff, CyclicGroup};
 use crate::extension_tower::{FieldExt, Fp12, Fp2, BLS381, BLS_BASE, BLS_SCALAR, BN254, BN_BASE};
@@ -77,13 +69,10 @@
             "num_bits" => self.run_num_bits(),
             "jumpdest_table" => self.run_jumpdest_table(input_fn),
             "access_lists" => self.run_access_lists(input_fn),
-<<<<<<< HEAD
             "linked_list" => self.run_linked_list(input_fn),
-=======
             "ger" => self.run_global_exit_roots(),
             "kzg_point_eval" => self.run_kzg_point_eval(),
             "kzg_point_eval_2" => self.run_kzg_point_eval_2(),
->>>>>>> 0563597b
             _ => Err(ProgramError::ProverInputError(InvalidFunction)),
         }
     }
@@ -338,7 +327,6 @@
         }
     }
 
-<<<<<<< HEAD
     /// Generates either the next used jump address or the proof for the last
     /// jump address.
     fn run_linked_list(&mut self, input_fn: &ProverInputFn) -> Result<U256, ProgramError> {
@@ -382,12 +370,12 @@
             }
             _ => Err(ProgramError::ProverInputError(InvalidInput)),
         }
-=======
+    }
+
     fn run_global_exit_roots(&mut self) -> Result<U256, ProgramError> {
         self.ger_prover_inputs
             .pop()
             .ok_or(ProgramError::ProverInputError(OutOfGerData))
->>>>>>> 0563597b
     }
 
     /// Returns the next used jump address.
@@ -534,11 +522,12 @@
                 Segment::AccountsLinkedList,
             )?;
 
-        if let Some(([.., pred_ptr], [node_addr, ..], _)) = accounts_linked_list
-            .tuple_windows()
-            .find(|&(_, [prev_addr, ..], [next_addr, ..])| {
-                (prev_addr <= addr || prev_addr == U256::MAX) && addr < next_addr
-            })
+        if let Some(([.., pred_ptr], [_, ..], _)) =
+            accounts_linked_list
+                .tuple_windows()
+                .find(|&(_, [prev_addr, ..], [next_addr, ..])| {
+                    (prev_addr <= addr || prev_addr == U256::MAX) && addr < next_addr
+                })
         {
             Ok(pred_ptr / U256::from(ACCOUNTS_LINKED_LIST_NODE_SIZE))
         } else {
@@ -639,8 +628,8 @@
             )?;
 
         if let Some(([.., pred_ptr], _, _)) = storage_linked_list.tuple_windows().find(
-            |&(_, [prev_addr, prev_key, ..], [next_addr, next_key, ..])| {
-                let prev_is_less = (prev_addr < addr || prev_addr == U256::MAX);
+            |&(_, [prev_addr, _, ..], [next_addr, _, ..])| {
+                let prev_is_less = prev_addr < addr || prev_addr == U256::MAX;
                 let next_is_larger_or_equal = next_addr >= addr;
                 prev_is_less && next_is_larger_or_equal
             },
@@ -850,17 +839,6 @@
         Ok(code)
     }
 
-    fn set_code_len(&mut self, len: usize) {
-        self.memory.set(
-            MemoryAddress::new(
-                self.registers.context,
-                Segment::ContextMetadata,
-                ContextMetadata::CodeSize.unscale(),
-            ),
-            len.into(),
-        )
-    }
-
     fn get_code_len(&self, context: usize) -> Result<usize, ProgramError> {
         let code_len = u256_to_usize(self.memory.get_with_init(MemoryAddress::new(
             context,
@@ -888,21 +866,10 @@
         // `GlobalMetadata::AccessedAddressesLen` stores the value of the next available
         // virtual address in the segment. In order to get the length we need
         // to substract `Segment::AccessedAddresses` as usize.
-        let mem_len = self.memory.contexts[0].segments[Segment::AccessedAddresses.unscale()]
-            .content
-            .len();
         LinkedList::from_mem_and_segment(
             &self.memory.contexts[0].segments[Segment::AccessedAddresses.unscale()].content,
             Segment::AccessedAddresses,
         )
-    }
-
-    fn get_global_metadata(&self, data: GlobalMetadata) -> U256 {
-        self.memory.get_with_init(MemoryAddress::new(
-            0,
-            Segment::GlobalMetadata,
-            data.unscale(),
-        ))
     }
 
     pub(crate) fn get_storage_keys_access_list(
