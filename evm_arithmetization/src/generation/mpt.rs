--- conflicted
+++ resolved
@@ -597,12 +597,8 @@
         &mut hash_nodes,
         &mut trie_data,
         &storage_tries_by_state_key,
-<<<<<<< HEAD
-    );
+    )?;
     log::debug!("hash nodes = {:?}", hash_nodes);
-=======
-    )?;
->>>>>>> 1724620c
 
     Ok((
         TrieRootPtrs {
