use std::collections::HashMap;
use std::mem::size_of;

use anyhow::{anyhow, bail};
use ethereum_types::{Address, BigEndianHash, H160, H256, U256};
use itertools::Itertools;
use keccak_hash::keccak;
use log::Level;
use plonky2::field::types::Field;

use super::mpt::{load_all_mpts, TrieRootPtrs};
use super::{TrieInputs, TrimmedGenerationInputs, NUM_EXTRA_CYCLES_AFTER};
use crate::byte_packing::byte_packing_stark::BytePackingOp;
use crate::cpu::kernel::aggregator::KERNEL;
use crate::cpu::kernel::constants::context_metadata::ContextMetadata;
use crate::cpu::stack::MAX_USER_STACK_SIZE;
use crate::generation::rlp::all_rlp_prover_inputs_reversed;
use crate::generation::CpuColumnsView;
use crate::generation::GenerationInputs;
use crate::keccak_sponge::columns::KECCAK_WIDTH_BYTES;
use crate::keccak_sponge::keccak_sponge_stark::KeccakSpongeOp;
use crate::memory::segments::Segment;
use crate::prover::GenerationSegmentData;
use crate::util::u256_to_usize;
use crate::witness::errors::ProgramError;
use crate::witness::memory::MemoryChannel::GeneralPurpose;
use crate::witness::memory::MemoryOpKind;
use crate::witness::memory::{MemoryAddress, MemoryOp, MemoryState};
<<<<<<< HEAD
use crate::witness::memory::{MemoryContextState, MemoryOpKind};
=======
>>>>>>> 99569a67
use crate::witness::operation::{generate_exception, Operation};
use crate::witness::state::RegistersState;
use crate::witness::traces::{TraceCheckpoint, Traces};
use crate::witness::transition::{
    decode, fill_op_flag, get_op_special_length, might_overflow_op, read_code_memory, Transition,
};
use crate::witness::util::{fill_channel_with_value, stack_peek};
use crate::{arithmetic, keccak, logic};

/// A State is either an `Interpreter` (used for tests and jumpdest analysis) or
/// a `GenerationState`.
pub(crate) trait State<F: Field> {
    /// Returns a `State`'s latest `Checkpoint`.
    fn checkpoint(&mut self) -> GenerationStateCheckpoint;

    /// Increments the `gas_used` register by a value `n`.
    fn incr_gas(&mut self, n: u64);

    /// Increments the `program_counter` register by a value `n`.
    fn incr_pc(&mut self, n: usize);

    /// Returns a `RegistersState`.
    fn get_registers(&self) -> RegistersState;

    /// Returns a reference to this `State`s `GenerationState`.
    fn get_generation_state(&self) -> &GenerationState<F>;

    /// Returns a mutable reference to the `State`'s registers.
    fn get_mut_registers(&mut self) -> &mut RegistersState;

    /// Returns the value stored at address `address` in a `State`, or 0 if the
    /// memory is unset at this position.
    fn get_from_memory(&mut self, address: MemoryAddress) -> U256;

    /// Returns a mutable reference to a `State`'s `GenerationState`.
    fn get_mut_generation_state(&mut self) -> &mut GenerationState<F>;

    /// Returns the value of a `State`'s clock.
    fn get_clock(&self) -> usize;

    /// Rolls back a `State`.
    fn rollback(&mut self, checkpoint: GenerationStateCheckpoint);

    /// Returns a `State`'s stack.
    fn get_stack(&self) -> Vec<U256>;

    /// Returns the current context.
    fn get_context(&self) -> usize;

    /// Checks whether we have reached the maximal cpu length.
    fn at_end_segment(&self, opt_max_cpu_len: Option<usize>, is_dummy: bool) -> bool {
        if let Some(max_cpu_len_log) = opt_max_cpu_len {
            if is_dummy {
                self.get_clock() == max_cpu_len_log - NUM_EXTRA_CYCLES_AFTER
            } else {
                self.get_clock() == (1 << max_cpu_len_log) - NUM_EXTRA_CYCLES_AFTER
            }
        } else {
            false
        }
    }

    /// Checks whether we have reached the `halt` label in kernel mode.
    fn at_halt(&self) -> bool {
        let halt = KERNEL.global_labels["halt"];
        let halt_final = KERNEL.global_labels["halt_final"];
        let registers = self.get_registers();
        registers.is_kernel
            && (registers.program_counter == halt || registers.program_counter == halt_final)
    }

    /// Returns the context in which the jumpdest analysis should end.
    fn get_halt_context(&self) -> Option<usize> {
        None
    }

    fn push_cpu(&mut self, val: CpuColumnsView<F>) {
        self.get_mut_generation_state().traces.cpu.push(val);
    }

    fn push_logic(&mut self, op: logic::Operation) {
        self.get_mut_generation_state().traces.logic_ops.push(op);
    }

    fn push_arithmetic(&mut self, op: arithmetic::Operation) {
        self.get_mut_generation_state()
            .traces
            .arithmetic_ops
            .push(op);
    }

    fn push_memory(&mut self, op: MemoryOp) {
        self.get_mut_generation_state().traces.memory_ops.push(op);
    }

    fn push_byte_packing(&mut self, op: BytePackingOp) {
        self.get_mut_generation_state()
            .traces
            .byte_packing_ops
            .push(op);
    }

    fn push_keccak(&mut self, input: [u64; keccak::keccak_stark::NUM_INPUTS], clock: usize) {
        self.get_mut_generation_state()
            .traces
            .keccak_inputs
            .push((input, clock));
    }

    fn push_keccak_bytes(&mut self, input: [u8; KECCAK_WIDTH_BYTES], clock: usize) {
        let chunks = input
            .chunks(size_of::<u64>())
            .map(|chunk| u64::from_le_bytes(chunk.try_into().unwrap()))
            .collect_vec()
            .try_into()
            .unwrap();
        self.push_keccak(chunks, clock);
    }

    fn push_keccak_sponge(&mut self, op: KeccakSpongeOp) {
        self.get_mut_generation_state()
            .traces
            .keccak_sponge_ops
            .push(op);
    }

    /// Returns the content of a the `KernelGeneral` segment of a `State`.
    fn mem_get_kernel_content(&self) -> Vec<Option<U256>>;

    /// Applies a `State`'s operations since a checkpoint.
    fn apply_ops(&mut self, checkpoint: GenerationStateCheckpoint);

    /// Return the offsets at which execution must halt
    fn get_halt_offsets(&self) -> Vec<usize>;

    fn update_interpreter_final_registers(&mut self, _final_registers: RegistersState) {}

    fn get_full_memory(&self) -> Option<MemoryState> {
        None
    }

    /// Simulates the CPU. It only generates the traces if the `State` is a
    /// `GenerationState`.
    fn run_cpu(
        &mut self,
        max_cpu_len_log: Option<usize>,
        is_dummy: bool,
    ) -> anyhow::Result<(RegistersState, Option<MemoryState>)>
    where
        Self: Transition<F>,
    {
        let halt_offsets = self.get_halt_offsets();

        let mut final_registers = RegistersState::default();
        let final_mem = self.get_generation_state().memory.clone();
        let mut running = true;
        let mut final_clock = 0;
        loop {
            let registers = self.get_registers();
            let pc = registers.program_counter;

            let halt_final = registers.is_kernel && halt_offsets.contains(&pc);
            if running && (self.at_halt() || self.at_end_segment(max_cpu_len_log, is_dummy)) {
                running = false;
                final_registers = registers;

                // If `stack_len` is 0, `stack_top` still contains a residual value.
                if final_registers.stack_len == 0 {
                    final_registers.stack_top = 0.into();
                }
                // If we are in the interpreter, we need to set the final register values.
                self.update_interpreter_final_registers(final_registers);
                final_clock = self.get_clock();
                self.final_exception()?;
            }

            let opt_halt_context = self.get_halt_context();
            if registers.is_kernel && halt_final {
                if let Some(halt_context) = opt_halt_context {
                    if self.get_context() == halt_context {
                        // Only happens during jumpdest analysis, we don't care about the output.
                        return Ok((final_registers, Some(final_mem)));
                    }
                } else {
                    if !running {
                        debug_assert!(self.get_clock() - final_clock == NUM_EXTRA_CYCLES_AFTER - 1);
                    }
                    let final_mem = if let Some(mut mem) = self.get_full_memory() {
                        // Clear memory we will not use again.
                        for &ctx in &self.get_generation_state().stale_contexts {
                            mem.contexts[ctx] = MemoryContextState::default();
                        }
                        Some(mem)
                    } else {
                        None
                    };
                    #[cfg(not(test))]
                    self.log_info(format!("CPU halted after {} cycles", self.get_clock()));
<<<<<<< HEAD
                    return Ok((final_registers, final_mem));
=======
                    return Ok(());
>>>>>>> 99569a67
                }
            }

            self.transition()?;
        }
    }

    fn handle_error(&mut self, err: ProgramError) -> anyhow::Result<()>
    where
        Self: Transition<F>,
        Self: Sized,
    {
        let exc_code: u8 = match err {
            ProgramError::OutOfGas => 0,
            ProgramError::InvalidOpcode => 1,
            ProgramError::StackUnderflow => 2,
            ProgramError::InvalidJumpDestination => 3,
            ProgramError::InvalidJumpiDestination => 4,
            ProgramError::StackOverflow => 5,
            _ => bail!("TODO: figure out what to do with this..."),
        };

        let checkpoint = self.checkpoint();

        let (row, _) = self.base_row();
        generate_exception(exc_code, self, row)
            .map_err(|e| anyhow!("Exception handling failed with error: {:?}", e))?;

        self.apply_ops(checkpoint);

        Ok(())
    }

    fn transition(&mut self) -> anyhow::Result<()>
    where
        Self: Transition<F>,
        Self: Sized,
    {
        let checkpoint = self.checkpoint();
        let result = self.try_perform_instruction();

        match result {
            Ok(op) => {
                self.apply_ops(checkpoint);

                if might_overflow_op(op) {
                    self.get_mut_registers().check_overflow = true;
                }
                Ok(())
            }
            Err(e) => {
                if self.get_registers().is_kernel {
                    let offset_name = KERNEL.offset_name(self.get_registers().program_counter);
                    bail!(
                        "{:?} in kernel at pc={}, stack={:?}, memory={:?}",
                        e,
                        offset_name,
                        self.get_stack(),
                        self.mem_get_kernel_content()
                            .iter()
                            .map(|c| c.unwrap_or_default())
                            .collect_vec(),
                    );
                }
                self.rollback(checkpoint);
                self.handle_error(e)
            }
        }
    }

    fn try_perform_instruction(&mut self) -> Result<Operation, ProgramError>;

    /// Row that has the correct values for system registers and the code
    /// channel, but is otherwise blank. It fulfills the constraints that
    /// are common to successful operations and the exception operation. It
    /// also returns the opcode
    fn base_row(&mut self) -> (CpuColumnsView<F>, u8) {
        let generation_state = self.get_mut_generation_state();
        let mut row: CpuColumnsView<F> = CpuColumnsView::default();
        row.clock = F::from_canonical_usize(generation_state.traces.clock() + 1);
        row.context = F::from_canonical_usize(generation_state.registers.context);
        row.program_counter = F::from_canonical_usize(generation_state.registers.program_counter);
        row.is_kernel_mode = F::from_bool(generation_state.registers.is_kernel);
        row.gas = F::from_canonical_u64(generation_state.registers.gas_used);
        row.stack_len = F::from_canonical_usize(generation_state.registers.stack_len);
        fill_channel_with_value(&mut row, 0, generation_state.registers.stack_top);

        let opcode = read_code_memory(generation_state, &mut row);
        (row, opcode)
    }

<<<<<<< HEAD
    /// Logs `msg` in `debug` mode, in the interpreter.
    fn log_debug(&self, _msg: String) {}

    /// Logs `msg` in `info` mode, in the interpreter.
=======
    /// Logs `msg` in `debug` mode.
    #[inline]
    fn log_debug(&self, msg: String) {
        log::debug!("{}", msg);
    }

    /// Logs `msg` in `info` mode.
    #[inline]
>>>>>>> 99569a67
    fn log_info(&self, msg: String) {
        log::info!("{}", msg);
    }

<<<<<<< HEAD
    /// Logs `msg` at `level`, during witness generation.
    fn log_log(&self, _level: Level, _msg: String) {}
=======
    /// Logs `msg` at `level`.
    #[inline]
    fn log(&self, level: Level, msg: String) {
        log::log!(level, "{}", msg);
    }
>>>>>>> 99569a67
}

#[derive(Debug)]
pub struct GenerationState<F: Field> {
    pub(crate) inputs: TrimmedGenerationInputs,
    pub(crate) registers: RegistersState,
    pub(crate) memory: MemoryState,
    pub(crate) traces: Traces<F>,

    /// Memory used by stale contexts can be pruned so proving segments can be
    /// smaller.
    pub(crate) stale_contexts: Vec<usize>,

    /// Prover inputs containing RLP data, in reverse order so that the next
    /// input can be obtained via `pop()`.
    pub(crate) rlp_prover_inputs: Vec<U256>,

    pub(crate) withdrawal_prover_inputs: Vec<U256>,

    /// The state trie only stores state keys, which are hashes of addresses,
    /// but sometimes it is useful to see the actual addresses for
    /// debugging. Here we store the mapping for all known addresses.
    pub(crate) state_key_to_address: HashMap<H256, Address>,

    /// Prover inputs containing the result of a MODMUL operation, in
    /// little-endian order (so that inputs are obtained in big-endian order
    /// via `pop()`). Contains both the remainder and the quotient, in that
    /// order.
    pub(crate) bignum_modmul_result_limbs: Vec<U256>,

    /// Pointers, within the `TrieData` segment, of the three MPTs.
    pub(crate) trie_root_ptrs: TrieRootPtrs,

    /// A hash map where the key is a context in the user's code and the value
    /// is the set of jump destinations with its corresponding "proof". A
    /// "proof" for a jump destination is either 0 or an address i > 32 in
    /// the code (not necessarily pointing to an opcode) such that for every
    /// j in [i, i+32] it holds that code[j] < 0x7f - j + i.
    pub(crate) jumpdest_table: Option<HashMap<usize, Vec<usize>>>,
}

impl<F: Field> GenerationState<F> {
    fn preinitialize_mpts(&mut self, trie_inputs: &TrieInputs) -> TrieRootPtrs {
        let (trie_roots_ptrs, trie_data) =
            load_all_mpts(trie_inputs).expect("Invalid MPT data for preinitialization");

        self.memory.contexts[0].segments[Segment::TrieData.unscale()].content =
            trie_data.iter().map(|&val| Some(val)).collect();

        trie_roots_ptrs
    }
    pub(crate) fn new(inputs: &GenerationInputs, kernel_code: &[u8]) -> Result<Self, ProgramError> {
        let rlp_prover_inputs =
            all_rlp_prover_inputs_reversed(inputs.signed_txn.as_ref().unwrap_or(&vec![]));
        let withdrawal_prover_inputs = all_withdrawals_prover_inputs_reversed(&inputs.withdrawals);
        let bignum_modmul_result_limbs = Vec::new();

        let mut state = Self {
            inputs: inputs.trim(),
            registers: Default::default(),
            memory: MemoryState::new(kernel_code),
            traces: Traces::default(),
            stale_contexts: Vec::new(),
            rlp_prover_inputs,
            withdrawal_prover_inputs,
            state_key_to_address: HashMap::new(),
            bignum_modmul_result_limbs,
            trie_root_ptrs: TrieRootPtrs {
                state_root_ptr: 0,
                txn_root_ptr: 0,
                receipt_root_ptr: 0,
            },
            jumpdest_table: None,
        };
        let trie_root_ptrs = state.preinitialize_mpts(&inputs.tries);

        state.trie_root_ptrs = trie_root_ptrs;
        Ok(state)
    }

    /// Updates `program_counter`, and potentially adds some extra handling if
    /// we're jumping to a special location.
    pub(crate) fn jump_to(&mut self, dst: usize) -> Result<(), ProgramError> {
        self.registers.program_counter = dst;
        if dst == KERNEL.global_labels["observe_new_address"] {
            let tip_u256 = stack_peek(self, 0)?;
            let tip_h256 = H256::from_uint(&tip_u256);
            let tip_h160 = H160::from(tip_h256);
            self.observe_address(tip_h160);
        } else if dst == KERNEL.global_labels["observe_new_contract"] {
            let tip_u256 = stack_peek(self, 0)?;
            let tip_h256 = H256::from_uint(&tip_u256);
            self.observe_contract(tip_h256)?;
        }

        Ok(())
    }

    /// Observe the given address, so that we will be able to recognize the
    /// associated state key. This is just for debugging purposes.
    pub(crate) fn observe_address(&mut self, address: Address) {
        let state_key = keccak(address.0);
        self.state_key_to_address.insert(state_key, address);
    }

    /// Observe the given code hash and store the associated code.
    /// When called, the code corresponding to `codehash` should be stored in
    /// the return data.
    pub(crate) fn observe_contract(&mut self, codehash: H256) -> Result<(), ProgramError> {
        if self.inputs.contract_code.contains_key(&codehash) {
            return Ok(()); // Return early if the code hash has already been
                           // observed.
        }

        let ctx = self.registers.context;
        let returndata_offset = ContextMetadata::ReturndataSize.unscale();
        let returndata_size_addr =
            MemoryAddress::new(ctx, Segment::ContextMetadata, returndata_offset);
        let returndata_size = u256_to_usize(self.memory.get_with_init(returndata_size_addr))?;
        let code = self.memory.contexts[ctx].segments[Segment::Returndata.unscale()].content
            [..returndata_size]
            .iter()
            .map(|x| x.unwrap_or_default().low_u32() as u8)
            .collect::<Vec<_>>();
        debug_assert_eq!(keccak(&code), codehash);

        self.inputs.contract_code.insert(codehash, code);

        Ok(())
    }

    pub(crate) fn rollback(&mut self, checkpoint: GenerationStateCheckpoint) {
        self.registers = checkpoint.registers;
        self.traces.rollback(checkpoint.traces);
    }

    pub(crate) fn stack(&self) -> Vec<U256> {
        const MAX_TO_SHOW: usize = 10;
        (0..self.registers.stack_len.min(MAX_TO_SHOW))
            .map(|i| stack_peek(self, i).unwrap())
            .collect()
    }

    /// Clones everything but the traces.
    pub(crate) fn soft_clone(&self) -> GenerationState<F> {
        Self {
            inputs: self.inputs.clone(), // inputs have already been trimmed here
            registers: self.registers,
            memory: self.memory.clone(),
            traces: Traces::default(),
            stale_contexts: Vec::new(),
            rlp_prover_inputs: self.rlp_prover_inputs.clone(),
            state_key_to_address: self.state_key_to_address.clone(),
            bignum_modmul_result_limbs: self.bignum_modmul_result_limbs.clone(),
            withdrawal_prover_inputs: self.withdrawal_prover_inputs.clone(),
            trie_root_ptrs: TrieRootPtrs {
                state_root_ptr: 0,
                txn_root_ptr: 0,
                receipt_root_ptr: 0,
            },
            jumpdest_table: None,
        }
    }

    pub(crate) fn set_segment_data(&mut self, segment_data: &GenerationSegmentData) {
        self.inputs
            .clone_from(&segment_data.extra_data.trimmed_inputs);
        self.bignum_modmul_result_limbs
            .clone_from(&segment_data.extra_data.bignum_modmul_result_limbs);
        self.rlp_prover_inputs
            .clone_from(&segment_data.extra_data.rlp_prover_inputs);
        self.withdrawal_prover_inputs
            .clone_from(&segment_data.extra_data.withdrawal_prover_inputs);
        self.trie_root_ptrs
            .clone_from(&segment_data.extra_data.trie_root_ptrs);
        self.jumpdest_table
            .clone_from(&segment_data.extra_data.jumpdest_table);
        self.registers = RegistersState {
            program_counter: self.registers.program_counter,
            is_kernel: self.registers.is_kernel,
            is_stack_top_read: false,
            check_overflow: false,
            ..segment_data.registers_before
        };
    }
}

impl<F: Field> State<F> for GenerationState<F> {
    fn checkpoint(&mut self) -> GenerationStateCheckpoint {
        GenerationStateCheckpoint {
            registers: self.registers,
            traces: self.traces.checkpoint(),
            clock: self.get_clock(),
        }
    }

    fn incr_gas(&mut self, n: u64) {
        self.registers.gas_used += n;
    }

    fn incr_pc(&mut self, n: usize) {
        self.registers.program_counter += n;
    }

    fn get_registers(&self) -> RegistersState {
        self.registers
    }

    fn get_mut_registers(&mut self) -> &mut RegistersState {
        &mut self.registers
    }

    fn get_from_memory(&mut self, address: MemoryAddress) -> U256 {
        self.memory.get_with_init(address)
    }

    fn get_generation_state(&self) -> &GenerationState<F> {
        self
    }

    fn get_mut_generation_state(&mut self) -> &mut GenerationState<F> {
        self
    }

    fn get_clock(&self) -> usize {
        self.traces.clock()
    }

    fn rollback(&mut self, checkpoint: GenerationStateCheckpoint) {
        self.rollback(checkpoint)
    }

    fn get_stack(&self) -> Vec<U256> {
        self.stack()
    }

    fn get_context(&self) -> usize {
        self.registers.context
    }

    fn mem_get_kernel_content(&self) -> Vec<Option<U256>> {
        self.memory.contexts[0].segments[Segment::KernelGeneral.unscale()]
            .content
            .clone()
    }

    fn apply_ops(&mut self, checkpoint: GenerationStateCheckpoint) {
        self.memory
            .apply_ops(self.traces.mem_ops_since(checkpoint.traces))
    }

    fn get_halt_offsets(&self) -> Vec<usize> {
        vec![KERNEL.global_labels["halt_final"]]
    }

    fn try_perform_instruction(&mut self) -> Result<Operation, ProgramError> {
        let registers = self.registers;
        let (mut row, opcode) = self.base_row();

        let op = decode(registers, opcode)?;

<<<<<<< HEAD
=======
        if registers.is_kernel {
            log_kernel_instruction(self, op);
        } else {
            self.log_debug(format!("User instruction: {:?}", op));
        }
>>>>>>> 99569a67
        fill_op_flag(op, &mut row);

        self.fill_stack_fields(&mut row)?;

        // Might write in general CPU columns when it shouldn't, but the correct values
        // will overwrite these ones during the op generation.
        if let Some(special_len) = get_op_special_length(op) {
            let special_len_f = F::from_canonical_usize(special_len);
            let diff = row.stack_len - special_len_f;
            if let Some(inv) = diff.try_inverse() {
                row.general.stack_mut().stack_inv = inv;
                row.general.stack_mut().stack_inv_aux = F::ONE;
                self.registers.is_stack_top_read = true;
            } else if self.stack().len() != special_len {
                // If the `State` is an interpreter, we cannot rely on the row to carry out the
                // check.
                self.registers.is_stack_top_read = true;
            }
        } else if let Some(inv) = row.stack_len.try_inverse() {
            row.general.stack_mut().stack_inv = inv;
            row.general.stack_mut().stack_inv_aux = F::ONE;
        }

        self.perform_state_op(op, row)
    }
}

impl<F: Field> Transition<F> for GenerationState<F> {
    fn skip_if_necessary(&mut self, op: Operation) -> Result<Operation, ProgramError> {
        Ok(op)
    }

    fn generate_jumpdest_analysis(&mut self, _dst: usize) -> bool {
        false
    }

    fn fill_stack_fields(&mut self, row: &mut CpuColumnsView<F>) -> Result<(), ProgramError> {
        if self.registers.is_stack_top_read {
            let channel = &mut row.mem_channels[0];
            channel.used = F::ONE;
            channel.is_read = F::ONE;
            channel.addr_context = F::from_canonical_usize(self.registers.context);
            channel.addr_segment = F::from_canonical_usize(Segment::Stack.unscale());
            channel.addr_virtual = F::from_canonical_usize(self.registers.stack_len - 1);

            let address = MemoryAddress::new(
                self.registers.context,
                Segment::Stack,
                self.registers.stack_len - 1,
            );

            let mem_op = MemoryOp::new(
                GeneralPurpose(0),
                self.traces.clock(),
                address,
                MemoryOpKind::Read,
                self.registers.stack_top,
            );
            self.push_memory(mem_op);
        }
        self.registers.is_stack_top_read = false;

        if self.registers.check_overflow {
            if self.registers.is_kernel {
                row.general.stack_mut().stack_len_bounds_aux = F::ZERO;
            } else {
                let clock = self.traces.clock();
                let last_row = &mut self.traces.cpu[clock - 1];
                let disallowed_len = F::from_canonical_usize(MAX_USER_STACK_SIZE + 1);
                let diff = row.stack_len - disallowed_len;
                if let Some(inv) = diff.try_inverse() {
                    last_row.general.stack_mut().stack_len_bounds_aux = inv;
                }
            }
        }
        self.registers.check_overflow = false;

        Ok(())
    }
}

pub(crate) struct GenerationStateCheckpoint {
    pub(crate) registers: RegistersState,
    pub(crate) traces: TraceCheckpoint,
    pub(crate) clock: usize,
}

/// Withdrawals prover input array is of the form `[addr0, amount0, ..., addrN,
/// amountN, U256::MAX, U256::MAX]`. Returns the reversed array.
pub(crate) fn all_withdrawals_prover_inputs_reversed(withdrawals: &[(Address, U256)]) -> Vec<U256> {
    let mut withdrawal_prover_inputs = withdrawals
        .iter()
        .flat_map(|w| [U256::from((w.0).0.as_slice()), w.1])
        .collect::<Vec<_>>();
    withdrawal_prover_inputs.push(U256::MAX);
    withdrawal_prover_inputs.push(U256::MAX);
    withdrawal_prover_inputs.reverse();
    withdrawal_prover_inputs
}<|MERGE_RESOLUTION|>--- conflicted
+++ resolved
@@ -24,17 +24,14 @@
 use crate::util::u256_to_usize;
 use crate::witness::errors::ProgramError;
 use crate::witness::memory::MemoryChannel::GeneralPurpose;
-use crate::witness::memory::MemoryOpKind;
 use crate::witness::memory::{MemoryAddress, MemoryOp, MemoryState};
-<<<<<<< HEAD
 use crate::witness::memory::{MemoryContextState, MemoryOpKind};
-=======
->>>>>>> 99569a67
 use crate::witness::operation::{generate_exception, Operation};
 use crate::witness::state::RegistersState;
 use crate::witness::traces::{TraceCheckpoint, Traces};
 use crate::witness::transition::{
-    decode, fill_op_flag, get_op_special_length, might_overflow_op, read_code_memory, Transition,
+    decode, fill_op_flag, get_op_special_length, log_kernel_instruction, might_overflow_op,
+    read_code_memory, Transition,
 };
 use crate::witness::util::{fill_channel_with_value, stack_peek};
 use crate::{arithmetic, keccak, logic};
@@ -228,11 +225,7 @@
                     };
                     #[cfg(not(test))]
                     self.log_info(format!("CPU halted after {} cycles", self.get_clock()));
-<<<<<<< HEAD
                     return Ok((final_registers, final_mem));
-=======
-                    return Ok(());
->>>>>>> 99569a67
                 }
             }
 
@@ -324,12 +317,6 @@
         (row, opcode)
     }
 
-<<<<<<< HEAD
-    /// Logs `msg` in `debug` mode, in the interpreter.
-    fn log_debug(&self, _msg: String) {}
-
-    /// Logs `msg` in `info` mode, in the interpreter.
-=======
     /// Logs `msg` in `debug` mode.
     #[inline]
     fn log_debug(&self, msg: String) {
@@ -338,21 +325,15 @@
 
     /// Logs `msg` in `info` mode.
     #[inline]
->>>>>>> 99569a67
     fn log_info(&self, msg: String) {
         log::info!("{}", msg);
     }
 
-<<<<<<< HEAD
-    /// Logs `msg` at `level`, during witness generation.
-    fn log_log(&self, _level: Level, _msg: String) {}
-=======
     /// Logs `msg` at `level`.
     #[inline]
     fn log(&self, level: Level, msg: String) {
         log::log!(level, "{}", msg);
     }
->>>>>>> 99569a67
 }
 
 #[derive(Debug)]
@@ -614,14 +595,11 @@
 
         let op = decode(registers, opcode)?;
 
-<<<<<<< HEAD
-=======
         if registers.is_kernel {
             log_kernel_instruction(self, op);
         } else {
             self.log_debug(format!("User instruction: {:?}", op));
         }
->>>>>>> 99569a67
         fill_op_flag(op, &mut row);
 
         self.fill_stack_fields(&mut row)?;
