--- conflicted
+++ resolved
@@ -539,58 +539,6 @@
         }
     }
 
-<<<<<<< HEAD
-pub struct SegmentDataChunkIterator<'a> {
-    segment_data_iter: &'a mut SegmentDataIterator<'a>,
-    chunk_size: usize,
-}
-
-impl<'a> SegmentDataChunkIterator<'a> {
-    pub fn new(segment_data_iter: &'a mut SegmentDataIterator<'a>, chunk_size: usize) -> Self {
-        Self {
-            segment_data_iter,
-            chunk_size,
-        }
-    }
-}
-
-impl<'a> Iterator for SegmentDataChunkIterator<'a> {
-    type Item = Vec<(GenerationInputs, GenerationSegmentData)>;
-
-    fn next(&mut self) -> Option<Self::Item> {
-        let mut chunk_empty_space = self.chunk_size as isize;
-        let mut chunk = Vec::with_capacity(self.chunk_size);
-        while chunk_empty_space > 0 {
-            chunk_empty_space -= 1;
-            if let Some(it) = self.segment_data_iter.next() {
-                chunk.push(it);
-            } else {
-                break;
-            }
-        }
-
-        if chunk.is_empty() {
-            None
-        } else {
-            Some(chunk)
-        }
-    }
-}
-
-/// Returns the data for the current segment, as well as the data -- except
-/// registers_after -- for the next segment.
-pub(crate) fn generate_next_segment<F: RichField>(
-    max_cpu_len_log: Option<usize>,
-    inputs: &GenerationInputs,
-    partial_segment_data: Option<GenerationSegmentData>,
-) -> Option<(GenerationSegmentData, Option<GenerationSegmentData>)> {
-    let mut interpreter = Interpreter::<F>::new_with_generation_inputs(
-        KERNEL.global_labels["init"],
-        vec![],
-        inputs,
-        max_cpu_len_log,
-    );
-=======
     /// Returns the data for the current segment, as well as the data -- except
     /// registers_after -- for the next segment.
     fn generate_next_segment(
@@ -611,7 +559,6 @@
         } else {
             build_segment_data(0, None, None, None, &self.interpreter)
         };
->>>>>>> 5905cf79
 
         let segment_index = segment_data.segment_index;
 
@@ -666,6 +613,43 @@
     }
 }
 
+pub struct SegmentDataChunkIterator<'a, F: RichField> {
+    segment_data_iter: &'a mut SegmentDataIterator<F>,
+    chunk_size: usize,
+}
+
+impl<'a, F: RichField> SegmentDataChunkIterator<'a, F> {
+    pub fn new(segment_data_iter: &'a mut SegmentDataIterator<F>, chunk_size: usize) -> Self {
+        Self {
+            segment_data_iter,
+            chunk_size,
+        }
+    }
+}
+
+impl<'a, F: RichField> Iterator for SegmentDataChunkIterator<'a, F> {
+    type Item = Vec<(TrimmedGenerationInputs, GenerationSegmentData)>;
+
+    fn next(&mut self) -> Option<Self::Item> {
+        let mut chunk_empty_space = self.chunk_size as isize;
+        let mut chunk = Vec::with_capacity(self.chunk_size);
+        while chunk_empty_space > 0 {
+            chunk_empty_space -= 1;
+            if let Some(it) = self.segment_data_iter.next() {
+                chunk.push(it);
+            } else {
+                break;
+            }
+        }
+
+        if chunk.is_empty() {
+            None
+        } else {
+            Some(chunk)
+        }
+    }
+}
+
 /// A utility module designed to test witness generation externally.
 pub mod testing {
     use super::*;
