use serde::{Deserialize, Serialize};

pub(crate) const SEGMENT_SCALING_FACTOR: usize = 32;

/// This contains all the existing memory segments. The values in the enum are
/// shifted by 32 bits to allow for convenient address components (context /
/// segment / virtual) bundling in the kernel.
#[allow(clippy::enum_clike_unportable_variant)]
#[derive(Copy, Clone, Eq, PartialEq, Hash, Ord, PartialOrd, Debug, Serialize, Deserialize)]
pub(crate) enum Segment {
    /// Contains EVM bytecode.
    // The Kernel has optimizations relying on the Code segment being 0.
    // This shouldn't be changed!
    Code = 0,
    /// The program stack.
    Stack = 1 << SEGMENT_SCALING_FACTOR,
    /// Main memory, owned by the contract code.
    MainMemory = 2 << SEGMENT_SCALING_FACTOR,
    /// Data passed to the current context by its caller.
    Calldata = 3 << SEGMENT_SCALING_FACTOR,
    /// Data returned to the current context by its latest callee.
    Returndata = 4 << SEGMENT_SCALING_FACTOR,
    /// A segment which contains a few fixed-size metadata fields, such as the
    /// caller's context, or the size of `CALLDATA` and `RETURNDATA`.
    GlobalMetadata = 5 << SEGMENT_SCALING_FACTOR,
    ContextMetadata = 6 << SEGMENT_SCALING_FACTOR,
    /// General purpose kernel memory, used by various kernel functions.
    /// In general, calling a helper function can result in this memory being
    /// clobbered.
    KernelGeneral = 7 << SEGMENT_SCALING_FACTOR,
    /// Segment to hold account code for opcodes like `CODESIZE, CODECOPY,...`.
    KernelAccountCode = 8 << SEGMENT_SCALING_FACTOR,
    /// Contains normalized transaction fields; see `NormalizedTxnField`.
    TxnFields = 9 << SEGMENT_SCALING_FACTOR,
    /// Contains the data field of a transaction.
    TxnData = 10 << SEGMENT_SCALING_FACTOR,
    /// A buffer used to hold raw RLP data.
    RlpRaw = 11 << SEGMENT_SCALING_FACTOR,
    /// Contains all trie data. It is owned by the kernel, so it only lives on
    /// context 0.
    TrieData = 12 << SEGMENT_SCALING_FACTOR,
    ShiftTable = 13 << SEGMENT_SCALING_FACTOR,
    JumpdestBits = 14 << SEGMENT_SCALING_FACTOR,
    EcdsaTable = 15 << SEGMENT_SCALING_FACTOR,
    BnWnafA = 16 << SEGMENT_SCALING_FACTOR,
    BnWnafB = 17 << SEGMENT_SCALING_FACTOR,
    BnTableQ = 18 << SEGMENT_SCALING_FACTOR,
    BnPairing = 19 << SEGMENT_SCALING_FACTOR,
    /// List of addresses that have been accessed in the current transaction.
    AccessedAddresses = 20 << SEGMENT_SCALING_FACTOR,
    /// List of storage keys that have been accessed in the current transaction.
    AccessedStorageKeys = 21 << SEGMENT_SCALING_FACTOR,
    /// List of addresses that have called SELFDESTRUCT in the current
    /// transaction.
    SelfDestructList = 22 << SEGMENT_SCALING_FACTOR,
    /// Contains the bloom filter of a transaction.
    TxnBloom = 23 << SEGMENT_SCALING_FACTOR,
    /// Contains the bloom filter present in the block header.
    GlobalBlockBloom = 24 << SEGMENT_SCALING_FACTOR,
    /// List of log pointers pointing to the LogsData segment.
    Logs = 25 << SEGMENT_SCALING_FACTOR,
    LogsData = 26 << SEGMENT_SCALING_FACTOR,
    /// Journal of state changes. List of pointers to `JournalData`. Length in
    /// `GlobalMetadata`.
    Journal = 27 << SEGMENT_SCALING_FACTOR,
    JournalData = 28 << SEGMENT_SCALING_FACTOR,
    JournalCheckpoints = 29 << SEGMENT_SCALING_FACTOR,
    /// List of addresses that have been touched in the current transaction.
    TouchedAddresses = 30 << SEGMENT_SCALING_FACTOR,
    /// List of checkpoints for the current context. Length in
    /// `ContextMetadata`.
    ContextCheckpoints = 31 << SEGMENT_SCALING_FACTOR,
    /// List of 256 previous block hashes.
    BlockHashes = 32 << SEGMENT_SCALING_FACTOR,
<<<<<<< HEAD
    /// Segment storing the registers before/after the current execution,
    /// as well as `exit_kernel` for the `registers_before`, in that order.
    RegistersStates = 33 << SEGMENT_SCALING_FACTOR,
    /// List of accounts in the state trie,
    AccountsLinkedList = 34 << SEGMENT_SCALING_FACTOR,
    /// List of storage slots of all the accounts in state trie,
    StorageLinkedList = 35 << SEGMENT_SCALING_FACTOR,
=======
    // The transient storage of the current transaction.
    TransientStorage = 33 << SEGMENT_SCALING_FACTOR,
    /// List of contracts which have been created during the current
    /// transaction.
    CreatedContracts = 34 << SEGMENT_SCALING_FACTOR,
    /// Blob versioned hashes specified in a type-3 transaction.
    TxnBlobVersionedHashes = 35 << SEGMENT_SCALING_FACTOR,
>>>>>>> e7e83ded
}

// These segments are not zero-initialized.
pub(crate) const PREINITIALIZED_SEGMENTS_INDICES: [usize; 4] = [
    Segment::Code.unscale(),
    Segment::TrieData.unscale(),
    Segment::AccountsLinkedList.unscale(),
    Segment::StorageLinkedList.unscale(),
];

impl Segment {
    pub(crate) const COUNT: usize = 36;

    /// Unscales this segment by `SEGMENT_SCALING_FACTOR`.
    pub(crate) const fn unscale(&self) -> usize {
        *self as usize >> SEGMENT_SCALING_FACTOR
    }

    pub(crate) const fn all() -> [Self; Self::COUNT] {
        [
            Self::Code,
            Self::Stack,
            Self::MainMemory,
            Self::Calldata,
            Self::Returndata,
            Self::GlobalMetadata,
            Self::ContextMetadata,
            Self::KernelGeneral,
            Self::KernelAccountCode,
            Self::TxnFields,
            Self::TxnData,
            Self::RlpRaw,
            Self::TrieData,
            Self::ShiftTable,
            Self::JumpdestBits,
            Self::EcdsaTable,
            Self::BnWnafA,
            Self::BnWnafB,
            Self::BnTableQ,
            Self::BnPairing,
            Self::AccessedAddresses,
            Self::AccessedStorageKeys,
            Self::SelfDestructList,
            Self::TxnBloom,
            Self::GlobalBlockBloom,
            Self::Logs,
            Self::LogsData,
            Self::Journal,
            Self::JournalData,
            Self::JournalCheckpoints,
            Self::TouchedAddresses,
            Self::ContextCheckpoints,
            Self::BlockHashes,
<<<<<<< HEAD
            Self::RegistersStates,
            Self::AccountsLinkedList,
            Self::StorageLinkedList,
=======
            Self::TransientStorage,
            Self::CreatedContracts,
            Self::TxnBlobVersionedHashes,
>>>>>>> e7e83ded
        ]
    }

    /// The variable name that gets passed into kernel assembly code.
    pub(crate) const fn var_name(&self) -> &'static str {
        match self {
            Segment::Code => "SEGMENT_CODE",
            Segment::Stack => "SEGMENT_STACK",
            Segment::MainMemory => "SEGMENT_MAIN_MEMORY",
            Segment::Calldata => "SEGMENT_CALLDATA",
            Segment::Returndata => "SEGMENT_RETURNDATA",
            Segment::GlobalMetadata => "SEGMENT_GLOBAL_METADATA",
            Segment::ContextMetadata => "SEGMENT_CONTEXT_METADATA",
            Segment::KernelGeneral => "SEGMENT_KERNEL_GENERAL",
            Segment::KernelAccountCode => "SEGMENT_KERNEL_ACCOUNT_CODE",
            Segment::TxnFields => "SEGMENT_NORMALIZED_TXN",
            Segment::TxnData => "SEGMENT_TXN_DATA",
            Segment::RlpRaw => "SEGMENT_RLP_RAW",
            Segment::TrieData => "SEGMENT_TRIE_DATA",
            Segment::ShiftTable => "SEGMENT_SHIFT_TABLE",
            Segment::JumpdestBits => "SEGMENT_JUMPDEST_BITS",
            Segment::EcdsaTable => "SEGMENT_ECDSA_TABLE",
            Segment::BnWnafA => "SEGMENT_BN_WNAF_A",
            Segment::BnWnafB => "SEGMENT_BN_WNAF_B",
            Segment::BnTableQ => "SEGMENT_BN_TABLE_Q",
            Segment::BnPairing => "SEGMENT_BN_PAIRING",
            Segment::AccessedAddresses => "SEGMENT_ACCESSED_ADDRESSES",
            Segment::AccessedStorageKeys => "SEGMENT_ACCESSED_STORAGE_KEYS",
            Segment::SelfDestructList => "SEGMENT_SELFDESTRUCT_LIST",
            Segment::TxnBloom => "SEGMENT_TXN_BLOOM",
            Segment::GlobalBlockBloom => "SEGMENT_GLOBAL_BLOCK_BLOOM",
            Segment::Logs => "SEGMENT_LOGS",
            Segment::LogsData => "SEGMENT_LOGS_DATA",
            Segment::Journal => "SEGMENT_JOURNAL",
            Segment::JournalData => "SEGMENT_JOURNAL_DATA",
            Segment::JournalCheckpoints => "SEGMENT_JOURNAL_CHECKPOINTS",
            Segment::TouchedAddresses => "SEGMENT_TOUCHED_ADDRESSES",
            Segment::ContextCheckpoints => "SEGMENT_CONTEXT_CHECKPOINTS",
            Segment::BlockHashes => "SEGMENT_BLOCK_HASHES",
<<<<<<< HEAD
            Segment::RegistersStates => "SEGMENT_REGISTERS_STATES",
            Segment::AccountsLinkedList => "SEGMENT_ACCOUNTS_LINKED_LIST",
            Segment::StorageLinkedList => "SEGMENT_STORAGE_LINKED_LIST",
=======
            Segment::TransientStorage => "SEGMENT_TRANSIENT_STORAGE",
            Segment::CreatedContracts => "SEGMENT_CREATED_CONTRACTS",
            Segment::TxnBlobVersionedHashes => "SEGMENT_TXN_BLOB_VERSIONED_HASHES",
>>>>>>> e7e83ded
        }
    }

    pub(crate) const fn bit_range(&self) -> usize {
        match self {
            Segment::Code => 8,
            Segment::Stack => 256,
            Segment::MainMemory => 8,
            Segment::Calldata => 8,
            Segment::Returndata => 8,
            Segment::GlobalMetadata => 256,
            Segment::ContextMetadata => 256,
            Segment::KernelGeneral => 256,
            Segment::KernelAccountCode => 8,
            Segment::TxnFields => 256,
            Segment::TxnData => 8,
            Segment::RlpRaw => 8,
            Segment::TrieData => 256,
            Segment::ShiftTable => 256,
            Segment::JumpdestBits => 1,
            Segment::EcdsaTable => 256,
            Segment::BnWnafA => 8,
            Segment::BnWnafB => 8,
            Segment::BnTableQ => 256,
            Segment::BnPairing => 256,
            Segment::AccessedAddresses => 256,
            Segment::AccessedStorageKeys => 256,
            Segment::SelfDestructList => 256,
            Segment::TxnBloom => 8,
            Segment::GlobalBlockBloom => 256,
            Segment::Logs => 256,
            Segment::LogsData => 256,
            Segment::Journal => 256,
            Segment::JournalData => 256,
            Segment::JournalCheckpoints => 256,
            Segment::TouchedAddresses => 256,
            Segment::ContextCheckpoints => 256,
            Segment::BlockHashes => 256,
<<<<<<< HEAD
            Segment::RegistersStates => 256,
            Segment::AccountsLinkedList => 256,
            Segment::StorageLinkedList => 256,
=======
            Segment::TransientStorage => 256,
            Segment::CreatedContracts => 256,
            Segment::TxnBlobVersionedHashes => 256,
>>>>>>> e7e83ded
        }
    }
}<|MERGE_RESOLUTION|>--- conflicted
+++ resolved
@@ -72,7 +72,6 @@
     ContextCheckpoints = 31 << SEGMENT_SCALING_FACTOR,
     /// List of 256 previous block hashes.
     BlockHashes = 32 << SEGMENT_SCALING_FACTOR,
-<<<<<<< HEAD
     /// Segment storing the registers before/after the current execution,
     /// as well as `exit_kernel` for the `registers_before`, in that order.
     RegistersStates = 33 << SEGMENT_SCALING_FACTOR,
@@ -80,15 +79,13 @@
     AccountsLinkedList = 34 << SEGMENT_SCALING_FACTOR,
     /// List of storage slots of all the accounts in state trie,
     StorageLinkedList = 35 << SEGMENT_SCALING_FACTOR,
-=======
     // The transient storage of the current transaction.
-    TransientStorage = 33 << SEGMENT_SCALING_FACTOR,
+    TransientStorage = 36 << SEGMENT_SCALING_FACTOR,
     /// List of contracts which have been created during the current
     /// transaction.
-    CreatedContracts = 34 << SEGMENT_SCALING_FACTOR,
+    CreatedContracts = 37 << SEGMENT_SCALING_FACTOR,
     /// Blob versioned hashes specified in a type-3 transaction.
-    TxnBlobVersionedHashes = 35 << SEGMENT_SCALING_FACTOR,
->>>>>>> e7e83ded
+    TxnBlobVersionedHashes = 38 << SEGMENT_SCALING_FACTOR,
 }
 
 // These segments are not zero-initialized.
@@ -100,7 +97,7 @@
 ];
 
 impl Segment {
-    pub(crate) const COUNT: usize = 36;
+    pub(crate) const COUNT: usize = 39;
 
     /// Unscales this segment by `SEGMENT_SCALING_FACTOR`.
     pub(crate) const fn unscale(&self) -> usize {
@@ -142,15 +139,12 @@
             Self::TouchedAddresses,
             Self::ContextCheckpoints,
             Self::BlockHashes,
-<<<<<<< HEAD
             Self::RegistersStates,
             Self::AccountsLinkedList,
             Self::StorageLinkedList,
-=======
             Self::TransientStorage,
             Self::CreatedContracts,
             Self::TxnBlobVersionedHashes,
->>>>>>> e7e83ded
         ]
     }
 
@@ -190,15 +184,12 @@
             Segment::TouchedAddresses => "SEGMENT_TOUCHED_ADDRESSES",
             Segment::ContextCheckpoints => "SEGMENT_CONTEXT_CHECKPOINTS",
             Segment::BlockHashes => "SEGMENT_BLOCK_HASHES",
-<<<<<<< HEAD
             Segment::RegistersStates => "SEGMENT_REGISTERS_STATES",
             Segment::AccountsLinkedList => "SEGMENT_ACCOUNTS_LINKED_LIST",
             Segment::StorageLinkedList => "SEGMENT_STORAGE_LINKED_LIST",
-=======
             Segment::TransientStorage => "SEGMENT_TRANSIENT_STORAGE",
             Segment::CreatedContracts => "SEGMENT_CREATED_CONTRACTS",
             Segment::TxnBlobVersionedHashes => "SEGMENT_TXN_BLOB_VERSIONED_HASHES",
->>>>>>> e7e83ded
         }
     }
 
@@ -237,15 +228,12 @@
             Segment::TouchedAddresses => 256,
             Segment::ContextCheckpoints => 256,
             Segment::BlockHashes => 256,
-<<<<<<< HEAD
             Segment::RegistersStates => 256,
             Segment::AccountsLinkedList => 256,
             Segment::StorageLinkedList => 256,
-=======
             Segment::TransientStorage => 256,
             Segment::CreatedContracts => 256,
             Segment::TxnBlobVersionedHashes => 256,
->>>>>>> e7e83ded
         }
     }
 }