pub(crate) const SEGMENT_SCALING_FACTOR: usize = 32;

/// This contains all the existing memory segments. The values in the enum are
/// shifted by 32 bits to allow for convenient address components (context /
/// segment / virtual) bundling in the kernel.
#[allow(clippy::enum_clike_unportable_variant)]
#[derive(Copy, Clone, Eq, PartialEq, Hash, Ord, PartialOrd, Debug)]
pub(crate) enum Segment {
    /// Contains EVM bytecode.
    // The Kernel has optimizations relying on the Code segment being 0.
    // This shouldn't be changed!
    Code = 0,
    /// The program stack.
    Stack = 1 << SEGMENT_SCALING_FACTOR,
    /// Main memory, owned by the contract code.
    MainMemory = 2 << SEGMENT_SCALING_FACTOR,
    /// Data passed to the current context by its caller.
    Calldata = 3 << SEGMENT_SCALING_FACTOR,
    /// Data returned to the current context by its latest callee.
    Returndata = 4 << SEGMENT_SCALING_FACTOR,
    /// A segment which contains a few fixed-size metadata fields, such as the
    /// caller's context, or the size of `CALLDATA` and `RETURNDATA`.
    GlobalMetadata = 5 << SEGMENT_SCALING_FACTOR,
    ContextMetadata = 6 << SEGMENT_SCALING_FACTOR,
    /// General purpose kernel memory, used by various kernel functions.
    /// In general, calling a helper function can result in this memory being
    /// clobbered.
    KernelGeneral = 7 << SEGMENT_SCALING_FACTOR,
    /// Segment to hold account code for opcodes like `CODESIZE, CODECOPY,...`.
    KernelAccountCode = 8 << SEGMENT_SCALING_FACTOR,
    /// Contains normalized transaction fields; see `NormalizedTxnField`.
    TxnFields = 9 << SEGMENT_SCALING_FACTOR,
    /// Contains the data field of a transaction.
    TxnData = 10 << SEGMENT_SCALING_FACTOR,
    /// A buffer used to hold raw RLP data.
    RlpRaw = 11 << SEGMENT_SCALING_FACTOR,
    /// Contains all trie data. It is owned by the kernel, so it only lives on
    /// context 0.
    TrieData = 12 << SEGMENT_SCALING_FACTOR,
    ShiftTable = 13 << SEGMENT_SCALING_FACTOR,
    JumpdestBits = 14 << SEGMENT_SCALING_FACTOR,
    EcdsaTable = 15 << SEGMENT_SCALING_FACTOR,
    BnWnafA = 16 << SEGMENT_SCALING_FACTOR,
    BnWnafB = 17 << SEGMENT_SCALING_FACTOR,
    BnTableQ = 18 << SEGMENT_SCALING_FACTOR,
    BnPairing = 19 << SEGMENT_SCALING_FACTOR,
    /// List of addresses that have been accessed in the current transaction.
    AccessedAddresses = 20 << SEGMENT_SCALING_FACTOR,
    /// List of storage keys that have been accessed in the current transaction.
    AccessedStorageKeys = 21 << SEGMENT_SCALING_FACTOR,
    /// List of addresses that have called SELFDESTRUCT in the current
    /// transaction.
    SelfDestructList = 22 << SEGMENT_SCALING_FACTOR,
    /// Contains the bloom filter of a transaction.
    TxnBloom = 23 << SEGMENT_SCALING_FACTOR,
    /// Contains the bloom filter present in the block header.
    GlobalBlockBloom = 24 << SEGMENT_SCALING_FACTOR,
    /// List of log pointers pointing to the LogsData segment.
    Logs = 25 << SEGMENT_SCALING_FACTOR,
    LogsData = 26 << SEGMENT_SCALING_FACTOR,
    /// Journal of state changes. List of pointers to `JournalData`. Length in
    /// `GlobalMetadata`.
    Journal = 27 << SEGMENT_SCALING_FACTOR,
    JournalData = 28 << SEGMENT_SCALING_FACTOR,
    JournalCheckpoints = 29 << SEGMENT_SCALING_FACTOR,
    /// List of addresses that have been touched in the current transaction.
    TouchedAddresses = 30 << SEGMENT_SCALING_FACTOR,
    /// List of checkpoints for the current context. Length in
    /// `ContextMetadata`.
    ContextCheckpoints = 31 << SEGMENT_SCALING_FACTOR,
    /// List of 256 previous block hashes.
<<<<<<< HEAD
    BlockHashes = 33 << SEGMENT_SCALING_FACTOR,
    // The transient storage of the current transaction.
    TransientStorage = 34 << SEGMENT_SCALING_FACTOR,
    /// List of contracts which have been created during the current
    /// transaction.
    CreatedContracts = 35 << SEGMENT_SCALING_FACTOR,
    /// Blob versioned hashes specified in a type-3 transaction.
    TxnBlobVersionedHashes = 36 << SEGMENT_SCALING_FACTOR,
}

impl Segment {
    pub(crate) const COUNT: usize = 37;
=======
    BlockHashes = 32 << SEGMENT_SCALING_FACTOR,
}

impl Segment {
    pub(crate) const COUNT: usize = 33;
>>>>>>> 428ac1b1

    /// Unscales this segment by `SEGMENT_SCALING_FACTOR`.
    pub(crate) const fn unscale(&self) -> usize {
        *self as usize >> SEGMENT_SCALING_FACTOR
    }

    pub(crate) const fn all() -> [Self; Self::COUNT] {
        [
            Self::Code,
            Self::Stack,
            Self::MainMemory,
            Self::Calldata,
            Self::Returndata,
            Self::GlobalMetadata,
            Self::ContextMetadata,
            Self::KernelGeneral,
            Self::KernelAccountCode,
            Self::TxnFields,
            Self::TxnData,
            Self::RlpRaw,
            Self::TrieData,
            Self::ShiftTable,
            Self::JumpdestBits,
            Self::EcdsaTable,
            Self::BnWnafA,
            Self::BnWnafB,
            Self::BnTableQ,
            Self::BnPairing,
            Self::AccessedAddresses,
            Self::AccessedStorageKeys,
            Self::SelfDestructList,
            Self::TxnBloom,
            Self::GlobalBlockBloom,
            Self::Logs,
            Self::LogsData,
            Self::Journal,
            Self::JournalData,
            Self::JournalCheckpoints,
            Self::TouchedAddresses,
            Self::ContextCheckpoints,
            Self::BlockHashes,
            Self::TransientStorage,
            Self::CreatedContracts,
            Self::TxnBlobVersionedHashes,
        ]
    }

    /// The variable name that gets passed into kernel assembly code.
    pub(crate) const fn var_name(&self) -> &'static str {
        match self {
            Segment::Code => "SEGMENT_CODE",
            Segment::Stack => "SEGMENT_STACK",
            Segment::MainMemory => "SEGMENT_MAIN_MEMORY",
            Segment::Calldata => "SEGMENT_CALLDATA",
            Segment::Returndata => "SEGMENT_RETURNDATA",
            Segment::GlobalMetadata => "SEGMENT_GLOBAL_METADATA",
            Segment::ContextMetadata => "SEGMENT_CONTEXT_METADATA",
            Segment::KernelGeneral => "SEGMENT_KERNEL_GENERAL",
            Segment::KernelAccountCode => "SEGMENT_KERNEL_ACCOUNT_CODE",
            Segment::TxnFields => "SEGMENT_NORMALIZED_TXN",
            Segment::TxnData => "SEGMENT_TXN_DATA",
            Segment::RlpRaw => "SEGMENT_RLP_RAW",
            Segment::TrieData => "SEGMENT_TRIE_DATA",
            Segment::ShiftTable => "SEGMENT_SHIFT_TABLE",
            Segment::JumpdestBits => "SEGMENT_JUMPDEST_BITS",
            Segment::EcdsaTable => "SEGMENT_ECDSA_TABLE",
            Segment::BnWnafA => "SEGMENT_BN_WNAF_A",
            Segment::BnWnafB => "SEGMENT_BN_WNAF_B",
            Segment::BnTableQ => "SEGMENT_BN_TABLE_Q",
            Segment::BnPairing => "SEGMENT_BN_PAIRING",
            Segment::AccessedAddresses => "SEGMENT_ACCESSED_ADDRESSES",
            Segment::AccessedStorageKeys => "SEGMENT_ACCESSED_STORAGE_KEYS",
            Segment::SelfDestructList => "SEGMENT_SELFDESTRUCT_LIST",
            Segment::TxnBloom => "SEGMENT_TXN_BLOOM",
            Segment::GlobalBlockBloom => "SEGMENT_GLOBAL_BLOCK_BLOOM",
            Segment::Logs => "SEGMENT_LOGS",
            Segment::LogsData => "SEGMENT_LOGS_DATA",
            Segment::Journal => "SEGMENT_JOURNAL",
            Segment::JournalData => "SEGMENT_JOURNAL_DATA",
            Segment::JournalCheckpoints => "SEGMENT_JOURNAL_CHECKPOINTS",
            Segment::TouchedAddresses => "SEGMENT_TOUCHED_ADDRESSES",
            Segment::ContextCheckpoints => "SEGMENT_CONTEXT_CHECKPOINTS",
            Segment::BlockHashes => "SEGMENT_BLOCK_HASHES",
            Segment::TransientStorage => "SEGMENT_TRANSIENT_STORAGE",
            Segment::CreatedContracts => "SEGMENT_CREATED_CONTRACTS",
            Segment::TxnBlobVersionedHashes => "SEGMENT_TXN_BLOB_VERSIONED_HASHES",
        }
    }

    pub(crate) const fn bit_range(&self) -> usize {
        match self {
            Segment::Code => 8,
            Segment::Stack => 256,
            Segment::MainMemory => 8,
            Segment::Calldata => 8,
            Segment::Returndata => 8,
            Segment::GlobalMetadata => 256,
            Segment::ContextMetadata => 256,
            Segment::KernelGeneral => 256,
            Segment::KernelAccountCode => 8,
            Segment::TxnFields => 256,
            Segment::TxnData => 8,
            Segment::RlpRaw => 8,
            Segment::TrieData => 256,
            Segment::ShiftTable => 256,
            Segment::JumpdestBits => 1,
            Segment::EcdsaTable => 256,
            Segment::BnWnafA => 8,
            Segment::BnWnafB => 8,
            Segment::BnTableQ => 256,
            Segment::BnPairing => 256,
            Segment::AccessedAddresses => 256,
            Segment::AccessedStorageKeys => 256,
            Segment::SelfDestructList => 256,
            Segment::TxnBloom => 8,
            Segment::GlobalBlockBloom => 256,
            Segment::Logs => 256,
            Segment::LogsData => 256,
            Segment::Journal => 256,
            Segment::JournalData => 256,
            Segment::JournalCheckpoints => 256,
            Segment::TouchedAddresses => 256,
            Segment::ContextCheckpoints => 256,
            Segment::BlockHashes => 256,
            Segment::TransientStorage => 256,
            Segment::CreatedContracts => 256,
            Segment::TxnBlobVersionedHashes => 256,
        }
    }
}<|MERGE_RESOLUTION|>--- conflicted
+++ resolved
@@ -69,26 +69,18 @@
     /// `ContextMetadata`.
     ContextCheckpoints = 31 << SEGMENT_SCALING_FACTOR,
     /// List of 256 previous block hashes.
-<<<<<<< HEAD
-    BlockHashes = 33 << SEGMENT_SCALING_FACTOR,
+    BlockHashes = 32 << SEGMENT_SCALING_FACTOR,
     // The transient storage of the current transaction.
-    TransientStorage = 34 << SEGMENT_SCALING_FACTOR,
+    TransientStorage = 33 << SEGMENT_SCALING_FACTOR,
     /// List of contracts which have been created during the current
     /// transaction.
-    CreatedContracts = 35 << SEGMENT_SCALING_FACTOR,
+    CreatedContracts = 34 << SEGMENT_SCALING_FACTOR,
     /// Blob versioned hashes specified in a type-3 transaction.
-    TxnBlobVersionedHashes = 36 << SEGMENT_SCALING_FACTOR,
+    TxnBlobVersionedHashes = 35 << SEGMENT_SCALING_FACTOR,
 }
 
 impl Segment {
-    pub(crate) const COUNT: usize = 37;
-=======
-    BlockHashes = 32 << SEGMENT_SCALING_FACTOR,
-}
-
-impl Segment {
-    pub(crate) const COUNT: usize = 33;
->>>>>>> 428ac1b1
+    pub(crate) const COUNT: usize = 36;
 
     /// Unscales this segment by `SEGMENT_SCALING_FACTOR`.
     pub(crate) const fn unscale(&self) -> usize {
