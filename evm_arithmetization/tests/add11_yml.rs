use std::collections::HashMap;
use std::str::FromStr;
use std::time::Duration;

use ethereum_types::{Address, BigEndianHash, H256};
use evm_arithmetization::generation::mpt::{AccountRlp, LegacyReceiptRlp};
use evm_arithmetization::generation::TrieInputs;
use evm_arithmetization::proof::{BlockHashes, BlockMetadata, TrieRoots};
use evm_arithmetization::prover::testing::prove_all_segments;
use evm_arithmetization::testing_utils::{
    beacon_roots_account_nibbles, beacon_roots_contract_from_storage, ger_account_nibbles,
    init_logger, preinitialized_state_and_storage_tries, update_beacon_roots_account_storage,
    GLOBAL_EXIT_ROOT_ACCOUNT,
};
use evm_arithmetization::verifier::testing::verify_all_proofs;
use evm_arithmetization::StarkConfig;
use evm_arithmetization::{AllStark, GenerationInputs, Node};
use hex_literal::hex;
use keccak_hash::keccak;
use mpt_trie::nibbles::Nibbles;
use mpt_trie::partial_trie::{HashedPartialTrie, PartialTrie};
use plonky2::field::goldilocks_field::GoldilocksField;
use plonky2::plonk::config::KeccakGoldilocksConfig;
use plonky2::util::timing::TimingTree;

type F = GoldilocksField;
const D: usize = 2;
type C = KeccakGoldilocksConfig;

fn get_generation_inputs() -> GenerationInputs {
    let beneficiary = hex!("2adc25665018aa1fe0e6bc666dac8fc2697ff9ba");
    let sender = hex!("a94f5374fce5edbc8e2a8697c15331677e6ebf0b");
    let to = hex!("095e7baea6a6c7c4c2dfeb977efac326af552d87");

    let beneficiary_state_key = keccak(beneficiary);
    let sender_state_key = keccak(sender);
    let to_hashed = keccak(to);

    let beneficiary_nibbles = Nibbles::from_bytes_be(beneficiary_state_key.as_bytes()).unwrap();
    let sender_nibbles = Nibbles::from_bytes_be(sender_state_key.as_bytes()).unwrap();
    let to_nibbles = Nibbles::from_bytes_be(to_hashed.as_bytes()).unwrap();

    let code = [0x60, 0x01, 0x60, 0x01, 0x01, 0x60, 0x00, 0x55, 0x00];
    let code_hash = keccak(code);

    let beneficiary_account_before = AccountRlp {
        nonce: 1.into(),
        ..AccountRlp::default()
    };
    let sender_account_before = AccountRlp {
        balance: 0x0de0b6b3a7640000u64.into(),
        ..AccountRlp::default()
    };
    let to_account_before = AccountRlp {
        balance: 0x0de0b6b3a7640000u64.into(),
        code_hash,
        ..AccountRlp::default()
    };

    let (mut state_trie_before, mut storage_tries) =
        preinitialized_state_and_storage_tries().unwrap();
    let mut beacon_roots_account_storage = storage_tries[0].1.clone();
    state_trie_before
        .insert(
            beneficiary_nibbles,
            rlp::encode(&beneficiary_account_before).to_vec(),
        )
        .unwrap();
    state_trie_before
        .insert(sender_nibbles, rlp::encode(&sender_account_before).to_vec())
        .unwrap();
    state_trie_before
        .insert(to_nibbles, rlp::encode(&to_account_before).to_vec())
        .unwrap();

    storage_tries.push((to_hashed, Node::Empty.into()));

    let tries_before = TrieInputs {
        state_trie: state_trie_before.clone(),
        transactions_trie: Node::Empty.into(),
        receipts_trie: Node::Empty.into(),
        storage_tries,
    };

    let txn = hex!("f863800a83061a8094095e7baea6a6c7c4c2dfeb977efac326af552d87830186a0801ba0ffb600e63115a7362e7811894a91d8ba4330e526f22121c994c4692035dfdfd5a06198379fcac8de3dbfac48b165df4bf88e2088f294b61efb9a65fe2281c76e16");

    let block_metadata = BlockMetadata {
        block_beneficiary: Address::from(beneficiary),
        block_timestamp: 0x03e8.into(),
        block_number: 1.into(),
        block_difficulty: 0x020000.into(),
        block_random: H256::from_uint(&0x020000.into()),
        block_gaslimit: 0xff112233u32.into(),
        block_chain_id: 1.into(),
        block_base_fee: 0xa.into(),
        block_gas_used: 0xa868u64.into(),
        ..Default::default()
    };

    let mut contract_code = HashMap::new();
    contract_code.insert(keccak(vec![]), vec![]);
    contract_code.insert(code_hash, code.to_vec());

    let expected_state_trie_after = {
        update_beacon_roots_account_storage(
            &mut beacon_roots_account_storage,
            block_metadata.block_timestamp,
            block_metadata.parent_beacon_block_root,
        )
        .unwrap();
        let beacon_roots_account =
            beacon_roots_contract_from_storage(&beacon_roots_account_storage);

        #[cfg(feature = "cdk_erigon")]
        let beneficiary_account_after = AccountRlp {
            nonce: 1.into(),
            balance: block_metadata.block_base_fee * block_metadata.block_gas_used,
            ..AccountRlp::default()
        };
        #[cfg(not(feature = "cdk_erigon"))]
        let beneficiary_account_after = AccountRlp {
            nonce: 1.into(),
            ..AccountRlp::default()
        };
        let sender_account_after = AccountRlp {
            balance: 0xde0b6b3a75be550u64.into(),
            nonce: 1.into(),
            ..AccountRlp::default()
        };
        let to_account_after = AccountRlp {
            balance: 0xde0b6b3a76586a0u64.into(),
            code_hash,
            // Storage map: { 0 => 2 }
            storage_root: HashedPartialTrie::from(Node::Leaf {
                nibbles: Nibbles::from_h256_be(keccak([0u8; 32])),
                value: vec![2],
            })
            .hash(),
            ..AccountRlp::default()
        };

        let mut expected_state_trie_after = HashedPartialTrie::from(Node::Empty);
        expected_state_trie_after
            .insert(
                beneficiary_nibbles,
                rlp::encode(&beneficiary_account_after).to_vec(),
            )
            .unwrap();
        expected_state_trie_after
            .insert(sender_nibbles, rlp::encode(&sender_account_after).to_vec())
            .unwrap();
        expected_state_trie_after
            .insert(to_nibbles, rlp::encode(&to_account_after).to_vec())
            .unwrap();
        expected_state_trie_after
            .insert(
                beacon_roots_account_nibbles(),
                rlp::encode(&beacon_roots_account).to_vec(),
            )
            .unwrap();
        expected_state_trie_after
            .insert(
                ger_account_nibbles(),
                rlp::encode(&GLOBAL_EXIT_ROOT_ACCOUNT).to_vec(),
            )
            .unwrap();
        expected_state_trie_after
    };

    let receipt_0 = LegacyReceiptRlp {
        status: true,
        cum_gas_used: 0xa868u64.into(),
        bloom: vec![0; 256].into(),
        logs: vec![],
    };
    let mut receipts_trie = HashedPartialTrie::from(Node::Empty);
    receipts_trie
        .insert(
            Nibbles::from_str("0x80").unwrap(),
            rlp::encode(&receipt_0).to_vec(),
        )
        .unwrap();
    let transactions_trie: HashedPartialTrie = Node::Leaf {
        nibbles: Nibbles::from_str("0x80").unwrap(),
        value: txn.to_vec(),
    }
    .into();

    let trie_roots_after = TrieRoots {
        state_root: expected_state_trie_after.hash(),
        transactions_root: transactions_trie.hash(),
        receipts_root: receipts_trie.hash(),
    };

<<<<<<< HEAD
    let burn_addr = match cfg!(feature = "cdk_erigon") {
        true => Some(Address::from(beneficiary)),
        false => None,
    };
    let inputs = GenerationInputs {
        signed_txn: Some(txn.to_vec()),
        burn_addr,
=======
    GenerationInputs {
        signed_txns: vec![txn.to_vec()],
>>>>>>> e475f621
        withdrawals: vec![],
        global_exit_roots: vec![],
        tries: tries_before,
        trie_roots_after,
        contract_code,
        block_metadata,
        checkpoint_state_trie_root: state_trie_before.hash(),
        txn_number_before: 0.into(),
        gas_used_before: 0.into(),
        gas_used_after: 0xa868u64.into(),
        block_hashes: BlockHashes {
            prev_hashes: vec![H256::default(); 256],
            cur_hash: H256::default(),
        },
    }
}
/// The `add11_yml` test case from https://github.com/ethereum/tests
#[test]
fn add11_yml() -> anyhow::Result<()> {
    init_logger();

    let all_stark = AllStark::<F, D>::default();
    let config = StarkConfig::standard_fast_config();
    let inputs = get_generation_inputs();

    let max_cpu_len_log = 20;

    let mut timing = TimingTree::new("prove", log::Level::Debug);

    let proofs = prove_all_segments::<F, C, D>(
        &all_stark,
        &config,
        inputs,
        max_cpu_len_log,
        &mut timing,
        None,
    )?;

    timing.filter(Duration::from_millis(100)).print();

    verify_all_proofs(&all_stark, &proofs, &config)
}<|MERGE_RESOLUTION|>--- conflicted
+++ resolved
@@ -192,18 +192,14 @@
         receipts_root: receipts_trie.hash(),
     };
 
-<<<<<<< HEAD
     let burn_addr = match cfg!(feature = "cdk_erigon") {
         true => Some(Address::from(beneficiary)),
         false => None,
     };
-    let inputs = GenerationInputs {
-        signed_txn: Some(txn.to_vec()),
-        burn_addr,
-=======
+
     GenerationInputs {
         signed_txns: vec![txn.to_vec()],
->>>>>>> e475f621
+        burn_addr,
         withdrawals: vec![],
         global_exit_roots: vec![],
         tries: tries_before,
