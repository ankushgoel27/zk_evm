--- conflicted
+++ resolved
@@ -9,16 +9,9 @@
 use evm_arithmetization::generation::mpt::{AccountRlp, LegacyReceiptRlp};
 use evm_arithmetization::generation::TrieInputs;
 use evm_arithmetization::proof::{BlockHashes, BlockMetadata, TrieRoots};
-<<<<<<< HEAD
-use evm_arithmetization::prover::prove;
-use evm_arithmetization::prover::testing::simulate_execution;
-use evm_arithmetization::verifier::verify_proof;
-use evm_arithmetization::{AllStark, Node, StarkConfig};
-=======
 use evm_arithmetization::prover::testing::prove_all_segments;
 use evm_arithmetization::verifier::testing::verify_all_proofs;
 use evm_arithmetization::{AllStark, GenerationInputs, Node};
->>>>>>> e59e2822
 use hex_literal::hex;
 use keccak_hash::keccak;
 use mpt_trie::nibbles::Nibbles;
@@ -164,14 +157,9 @@
         transactions_root: transactions_trie.hash(),
         receipts_root: receipts_trie.hash(),
     };
-<<<<<<< HEAD
-    let _inputs = GenerationInputs {
-        signed_txn: Some(txn.to_vec()),
-=======
 
     GenerationInputs {
         signed_txns: vec![txn.to_vec()],
->>>>>>> e59e2822
         withdrawals: vec![],
         tries: tries_before,
         trie_roots_after,
@@ -198,66 +186,6 @@
 
     let max_cpu_len_log = 20;
 
-<<<<<<< HEAD
-    let contract_rlp = vec![
-        248, 76, 128, 136, 13, 224, 182, 179, 167, 100, 0, 0, 160, 130, 30, 37, 86, 162, 144, 200,
-        100, 5, 248, 22, 10, 45, 102, 32, 66, 164, 49, 186, 69, 107, 157, 178, 101, 199, 155, 184,
-        55, 192, 75, 229, 240, 160, 57, 160, 134, 121, 22, 167, 121, 85, 39, 97, 89, 233, 92, 162,
-        37, 154, 128, 251, 69, 156, 253, 188, 138, 94, 26, 190, 85, 63, 251, 76, 243, 98,
-    ];
-    let contracto: AccountRlp = rlp::decode(&contract_rlp).unwrap();
-    log::debug!("good = {:#?}", contracto);
-    let contract_rlp = vec![
-        248, 76, 128, 136, 13, 224, 182, 179, 167, 100, 0, 0, 160, 86, 232, 31, 23, 27, 204, 85,
-        166, 255, 131, 69, 230, 146, 192, 248, 110, 91, 72, 224, 27, 153, 108, 173, 192, 1, 98, 47,
-        181, 227, 99, 180, 33, 160, 57, 160, 134, 121, 22, 167, 121, 85, 39, 97, 89, 233, 92, 162,
-        37, 154, 128, 251, 69, 156, 253, 188, 138, 94, 26, 190, 85, 63, 251, 76, 243, 98,
-    ];
-    let contracto: AccountRlp = rlp::decode(&contract_rlp).unwrap();
-    log::debug!("bad = {:#?}", contracto);
-
-    let dir = Path::new("/Users/agonzalez/evm-tests-suite-parsed/serialized_tests/stShift/shiftSignedCombinations_d0g0v0_Shanghai.json");
-    visit_dirs(dir)?;
-    // let bytes =
-    // std::fs::read("/Users/agonzalez/evm-tests-suite-parsed/serialized_tests/
-    // stTimeConsuming/static_Call50000_sha256_d0g0v0_Shanghai.json").unwrap();
-    //             let inputs = serde_json::from_slice(&bytes).unwrap();
-
-    //             let mut timing = TimingTree::new("prove", log::Level::Debug);
-    //             // let proof = prove::<F, C, D>(&all_stark, &config, inputs, &mut
-    // timing,             // None)?;
-    //             simulate_execution::<F>(inputs)?;
-    //             timing.filter(Duration::from_millis(100)).print();
-
-    Ok(())
-    // verify_proof(&all_stark, proof, &config)
-}
-
-fn visit_dirs(dir: &Path) -> anyhow::Result<()> {
-    if dir == Path::new("/Users/agonzalez/evm-tests-suite-parsed/serialized_tests/stTimeConsuming")
-    {
-        return Ok(());
-    }
-    if dir.is_dir() {
-        log::info!("Found directory: {:?}", dir);
-        for entry in fs::read_dir(dir)? {
-            let entry = entry?;
-            let path = entry.path();
-            visit_dirs(&path)?; // Recurse into the subdirectory
-        }
-    } else if dir.is_file() {
-        log::info!("Found file: {:?}", dir);
-        let bytes = std::fs::read(dir).unwrap();
-        let inputs = serde_json::from_slice(&bytes).unwrap();
-
-        let mut timing = TimingTree::new("prove", log::Level::Debug);
-        // let proof = prove::<F, C, D>(&all_stark, &config, inputs, &mut timing,
-        // None)?;
-        simulate_execution::<F>(inputs)?;
-        timing.filter(Duration::from_millis(100)).print();
-    }
-    Ok(())
-=======
     let mut timing = TimingTree::new("prove", log::Level::Debug);
 
     let proofs = prove_all_segments::<F, C, D>(
@@ -272,7 +200,6 @@
     timing.filter(Duration::from_millis(100)).print();
 
     verify_all_proofs(&all_stark, &proofs, &config)
->>>>>>> e59e2822
 }
 
 fn init_logger() {
