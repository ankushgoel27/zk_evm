--- conflicted
+++ resolved
@@ -1,20 +1,13 @@
 use std::collections::HashMap;
 use std::time::Duration;
 
-<<<<<<< HEAD
-use env_logger::{try_init_from_env, Env, DEFAULT_FILTER_ENV};
-use ethereum_types::{Address, BigEndianHash, H160, H256, U256};
-=======
-use ethereum_types::{H160, H256, U256};
->>>>>>> 2ad611ae
+use ethereum_types::{BigEndianHash, H160, H256, U256};
 use evm_arithmetization::generation::mpt::AccountRlp;
 use evm_arithmetization::generation::{GenerationInputs, TrieInputs};
 use evm_arithmetization::proof::{BlockHashes, BlockMetadata, TrieRoots};
 use evm_arithmetization::prover::prove;
 use evm_arithmetization::testing_utils::{
-    beacon_roots_account_nibbles, beacon_roots_contract_from_storage, ger_account_nibbles,
-    init_logger, preinitialized_state_and_storage_tries, update_beacon_roots_account_storage,
-    GLOBAL_EXIT_ROOT_ACCOUNT,
+    init_logger, preinitialized_state, preinitialized_state_with_updated_storage, set_account,
 };
 use evm_arithmetization::verifier::verify_proof;
 use evm_arithmetization::{AllStark, Node, StarkConfig};
@@ -24,9 +17,6 @@
 use plonky2::util::timing::TimingTree;
 use rand::random;
 use smt_trie::code::hash_bytecode_u256;
-use smt_trie::db::{Db, MemoryDb};
-use smt_trie::keys::{key_balance, key_code, key_code_length, key_nonce, key_storage};
-use smt_trie::smt::Smt;
 use smt_trie::utils::hashout2u;
 
 type F = GoldilocksField;
@@ -46,12 +36,7 @@
         ..BlockMetadata::default()
     };
 
-<<<<<<< HEAD
-    let state_smt_before = Smt::<MemoryDb>::default();
-=======
-    let (state_trie_before, storage_tries) = preinitialized_state_and_storage_tries()?;
-    let mut beacon_roots_account_storage = storage_tries[0].1.clone();
->>>>>>> 2ad611ae
+    let state_smt_before = preinitialized_state();
     let transactions_trie = HashedPartialTrie::from(Node::Empty);
     let receipts_trie = HashedPartialTrie::from(Node::Empty);
 
@@ -61,43 +46,14 @@
     // Just one withdrawal.
     let withdrawals = vec![(H160(random()), U256(random()))];
 
-<<<<<<< HEAD
     let state_smt_after = {
-        let mut smt = Smt::<MemoryDb>::default();
-=======
-    let state_trie_after = {
-        let mut trie = HashedPartialTrie::from(Node::Empty);
-        update_beacon_roots_account_storage(
-            &mut beacon_roots_account_storage,
-            block_metadata.block_timestamp,
-            block_metadata.parent_beacon_block_root,
-        )?;
-        let beacon_roots_account =
-            beacon_roots_contract_from_storage(&beacon_roots_account_storage);
-
-        let addr_state_key = keccak(withdrawals[0].0);
-        let addr_nibbles = Nibbles::from_bytes_be(addr_state_key.as_bytes()).unwrap();
->>>>>>> 2ad611ae
+        let mut smt = preinitialized_state_with_updated_storage(&block_metadata, &[]);
         let account = AccountRlp {
             balance: withdrawals[0].1,
             ..AccountRlp::default()
         };
-<<<<<<< HEAD
         set_account(&mut smt, withdrawals[0].0, &account, &HashMap::new());
         smt
-=======
-        trie.insert(addr_nibbles, rlp::encode(&account).to_vec())?;
-        trie.insert(
-            beacon_roots_account_nibbles(),
-            rlp::encode(&beacon_roots_account).to_vec(),
-        )?;
-        trie.insert(
-            ger_account_nibbles(),
-            rlp::encode(&GLOBAL_EXIT_ROOT_ACCOUNT).to_vec(),
-        )?;
-
-        trie
->>>>>>> 2ad611ae
     };
 
     let trie_roots_after = TrieRoots {
@@ -133,25 +89,4 @@
     timing.filter(Duration::from_millis(100)).print();
 
     verify_proof(&all_stark, proof, &config)
-<<<<<<< HEAD
-}
-
-fn init_logger() {
-    let _ = try_init_from_env(Env::default().filter_or(DEFAULT_FILTER_ENV, "info"));
-}
-fn set_account<D: Db>(
-    smt: &mut Smt<D>,
-    addr: Address,
-    account: &AccountRlp,
-    storage: &HashMap<U256, U256>,
-) {
-    smt.set(key_balance(addr), account.balance);
-    smt.set(key_nonce(addr), account.nonce);
-    smt.set(key_code(addr), account.code_hash);
-    smt.set(key_code_length(addr), account.code_length);
-    for (&k, &v) in storage {
-        smt.set(key_storage(addr, k), v);
-    }
-=======
->>>>>>> 2ad611ae
 }