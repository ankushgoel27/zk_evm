--- conflicted
+++ resolved
@@ -77,12 +77,8 @@
     };
 
     let inputs = GenerationInputs {
-<<<<<<< HEAD
-        signed_txn: None,
+        signed_txns: vec![],
         burn_addr: None,
-=======
-        signed_txns: vec![],
->>>>>>> e475f621
         withdrawals: vec![],
         global_exit_roots,
         tries: TrieInputs {
