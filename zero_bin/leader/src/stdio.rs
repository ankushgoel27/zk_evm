use std::io::{Read, Write};

use anyhow::Result;
use paladin::runtime::Runtime;
use proof_gen::proof_types::GeneratedBlockProof;
<<<<<<< HEAD
use prover::{ProverConfig, ProverInput};
=======
use prover::{BlockProverInput, BlockProverInputFuture};
>>>>>>> c7a16419
use tracing::info;

/// The main function for the stdio mode.
pub(crate) async fn stdio_main(
    runtime: Runtime,
    previous: Option<GeneratedBlockProof>,
    prover_config: ProverConfig,
) -> Result<()> {
    let mut buffer = String::new();
    std::io::stdin().read_to_string(&mut buffer)?;

    let des = &mut serde_json::Deserializer::from_str(&buffer);
    let block_prover_inputs = serde_path_to_error::deserialize::<_, Vec<BlockProverInput>>(des)?
        .into_iter()
        .map(Into::into)
        .collect::<Vec<BlockProverInputFuture>>();

<<<<<<< HEAD
    let proved_blocks = prover_input
        .prove(&runtime, previous, prover_config, None)
        .await;
=======
    let proved_blocks = prover::prove(
        block_prover_inputs,
        &runtime,
        previous,
        save_inputs_on_error,
        None,
    )
    .await;
>>>>>>> c7a16419
    runtime.close().await?;
    let proved_blocks = proved_blocks?;

    if prover_config.test_only {
        info!("All proof witnesses have been generated successfully.");
    } else {
        info!("All proofs have been generated successfully.");
    }

    let proofs: Vec<GeneratedBlockProof> = proved_blocks
        .into_iter()
        .filter_map(|(_, proof)| proof)
        .collect();
    std::io::stdout().write_all(&serde_json::to_vec(&proofs)?)?;

    Ok(())
}<|MERGE_RESOLUTION|>--- conflicted
+++ resolved
@@ -3,11 +3,7 @@
 use anyhow::Result;
 use paladin::runtime::Runtime;
 use proof_gen::proof_types::GeneratedBlockProof;
-<<<<<<< HEAD
-use prover::{ProverConfig, ProverInput};
-=======
-use prover::{BlockProverInput, BlockProverInputFuture};
->>>>>>> c7a16419
+use prover::{BlockProverInput, BlockProverInputFuture, ProverConfig};
 use tracing::info;
 
 /// The main function for the stdio mode.
@@ -25,20 +21,8 @@
         .map(Into::into)
         .collect::<Vec<BlockProverInputFuture>>();
 
-<<<<<<< HEAD
-    let proved_blocks = prover_input
-        .prove(&runtime, previous, prover_config, None)
-        .await;
-=======
-    let proved_blocks = prover::prove(
-        block_prover_inputs,
-        &runtime,
-        previous,
-        save_inputs_on_error,
-        None,
-    )
-    .await;
->>>>>>> c7a16419
+    let proved_blocks =
+        prover::prove(block_prover_inputs, &runtime, previous, prover_config, None).await;
     runtime.close().await?;
     let proved_blocks = proved_blocks?;
 
