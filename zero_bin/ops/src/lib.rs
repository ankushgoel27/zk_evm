#[cfg(not(feature = "test_only"))]
use std::time::Instant;

#[cfg(not(feature = "test_only"))]
use evm_arithmetization::generation::TrimmedGenerationInputs;
use evm_arithmetization::proof::PublicValues;
#[cfg(feature = "test_only")]
use evm_arithmetization::{prover::testing::simulate_execution_all_segments, GenerationInputs};
use paladin::{
    operation::{FatalError, FatalStrategy, Monoid, Operation, Result},
    registry, RemoteExecute,
};
#[cfg(feature = "test_only")]
use proof_gen::types::Field;
use proof_gen::{
    proof_gen::{generate_block_proof, generate_segment_agg_proof, generate_transaction_agg_proof},
    proof_types::{
        BatchAggregatableProof, GeneratedBlockProof, GeneratedTxnAggProof, SegmentAggregatableProof,
    },
};
use serde::{Deserialize, Serialize};
use trace_decoder::types::AllData;
use tracing::error;
#[cfg(not(feature = "test_only"))]
use tracing::{event, info_span, Level};
use zero_bin_common::{debug_utils::save_inputs_to_disk, prover_state::p_state};

registry!();

#[cfg(feature = "test_only")]
#[derive(Deserialize, Serialize, RemoteExecute)]
pub struct BatchTestOnly {
    pub save_inputs_on_error: bool,
}

#[cfg(feature = "test_only")]
impl Operation for BatchTestOnly {
    type Input = (GenerationInputs, usize);
    type Output = ();

    fn execute(&self, inputs: Self::Input) -> Result<Self::Output> {
        simulate_execution_all_segments::<Field>(inputs.0, inputs.1)
            .map_err(|err| FatalError::from_anyhow(err, FatalStrategy::Terminate))?;

        Ok(())
    }
}

#[derive(Deserialize, Serialize, RemoteExecute)]
pub struct SegmentProof {
    pub save_inputs_on_error: bool,
}

#[cfg(not(feature = "test_only"))]
impl Operation for SegmentProof {
    type Input = AllData;
    type Output = proof_gen::proof_types::SegmentAggregatableProof;

    fn execute(&self, all_data: Self::Input) -> Result<Self::Output> {
        let input = all_data.0.clone();
        let segment_index = all_data.1.segment_index();
        let _span = SegmentProofSpan::new(&input, all_data.1.segment_index());
        let proof = if self.save_inputs_on_error {
            zero_bin_common::prover_state::p_manager()
                .generate_segment_proof(all_data)
                .map_err(|err| {
                    if let Err(write_err) = save_inputs_to_disk(
                        format!(
<<<<<<< HEAD
                            "b{}_txns_{}-{}-({})_input.log",
                            input.block_metadata.block_number,
                            input.txn_number_before,
                            input.txn_number_before + input.txn_hashes.len(),
                            segment_index
=======
                            "b{}_txn_{}_input.json",
                            input.block_metadata.block_number, input.txn_number_before
>>>>>>> e7e83ded
                        ),
                        input,
                    ) {
                        error!("Failed to save txn proof input to disk: {:?}", write_err);
                    }

                    FatalError::from_anyhow(err, FatalStrategy::Terminate)
                })?
        } else {
            zero_bin_common::prover_state::p_manager()
                .generate_segment_proof(all_data)
                .map_err(|err| FatalError::from_anyhow(err, FatalStrategy::Terminate))?
        };

        Ok(proof.into())
    }
}

#[cfg(feature = "test_only")]
impl Operation for SegmentProof {
    type Input = AllData;
    type Output = ();

<<<<<<< HEAD
    fn execute(&self, _all_data: Self::Input) -> Result<Self::Output> {
=======
    fn execute(&self, input: Self::Input) -> Result<Self::Output> {
        let _span = TxProofSpan::new(&input);

        if self.save_inputs_on_error {
            evm_arithmetization::prover::testing::simulate_execution::<proof_gen::types::Field>(
                input.clone(),
            )
            .map_err(|err| {
                if let Err(write_err) = save_inputs_to_disk(
                    format!(
                        "b{}_txn_{}_input.json",
                        input.block_metadata.block_number, input.txn_number_before
                    ),
                    input,
                ) {
                    error!("Failed to save txn proof input to disk: {:?}", write_err);
                }

                FatalError::from_anyhow(err, FatalStrategy::Terminate)
            })?;
        } else {
            evm_arithmetization::prover::testing::simulate_execution::<proof_gen::types::Field>(
                input,
            )
            .map_err(|err| FatalError::from_anyhow(err, FatalStrategy::Terminate))?;
        }

>>>>>>> e7e83ded
        Ok(())
    }
}

/// RAII struct to measure the time taken by a transaction proof.
///
/// - When created, it starts a span with the transaction proof id.
/// - When dropped, it logs the time taken by the transaction proof.
#[cfg(not(feature = "test_only"))]
struct SegmentProofSpan {
    _span: tracing::span::EnteredSpan,
    start: Instant,
    descriptor: String,
}

#[cfg(not(feature = "test_only"))]
impl SegmentProofSpan {
    /// Get a unique id for the transaction proof.
    fn get_id(ir: &TrimmedGenerationInputs, segment_index: usize) -> String {
        if ir.txn_hashes.len() == 1 {
            format!(
                "b{} - {} ({})",
                ir.block_metadata.block_number, ir.txn_number_before, segment_index
            )
        } else {
            format!(
                "b{} - {}_{} ({})",
                ir.block_metadata.block_number,
                ir.txn_number_before,
                ir.txn_number_before + ir.txn_hashes.len(),
                segment_index
            )
        }
    }

    /// Get a textual descriptor for the transaction proof.
    ///
    /// Either the first 8 characters of the hex-encoded hash of the first and
    /// last transactions, or "Dummy" if there is no transaction.
    fn get_descriptor(ir: &TrimmedGenerationInputs) -> String {
        if ir.txn_hashes.is_empty() {
            "Dummy".to_string()
        } else if ir.txn_hashes.len() == 1 {
            format!("{:x?}", ir.txn_hashes[0])
        } else {
            let first_encoding = u64::from_be_bytes(ir.txn_hashes[0].0[0..8].try_into().unwrap());
            let last_encoding = u64::from_be_bytes(
                ir.txn_hashes
                    .last()
                    .expect("We have at least 2 transactions.")
                    .0[0..8]
                    .try_into()
                    .unwrap(),
            );

            format!("[0x{:x?}..0x{:x?}]", first_encoding, last_encoding)
        }
    }

    /// Create a new transaction proof span.
    ///
    /// When dropped, it logs the time taken by the transaction proof.
    fn new(ir: &TrimmedGenerationInputs, segment_index: usize) -> Self {
        let id = Self::get_id(ir, segment_index);
        let span = info_span!("p_gen", id).entered();
        let start = Instant::now();
        let descriptor = Self::get_descriptor(ir);
        Self {
            _span: span,
            start,
            descriptor,
        }
    }
}

#[cfg(not(feature = "test_only"))]
impl Drop for SegmentProofSpan {
    fn drop(&mut self) {
        event!(
            Level::INFO,
            "segment proof ({}) took {:?}",
            self.descriptor,
            self.start.elapsed()
        );
    }
}

#[derive(Deserialize, Serialize, RemoteExecute)]
pub struct SegmentAggProof {
    pub save_inputs_on_error: bool,
}

fn get_seg_agg_proof_public_values(elem: SegmentAggregatableProof) -> PublicValues {
    match elem {
        SegmentAggregatableProof::Seg(info) => info.p_vals,
        SegmentAggregatableProof::Agg(info) => info.p_vals,
    }
}

impl Monoid for SegmentAggProof {
    type Elem = SegmentAggregatableProof;

    fn combine(&self, a: Self::Elem, b: Self::Elem) -> Result<Self::Elem> {
        let result = generate_segment_agg_proof(p_state(), &a, &b, false).map_err(|e| {
            if self.save_inputs_on_error {
                let pv = vec![
                    get_seg_agg_proof_public_values(a),
                    get_seg_agg_proof_public_values(b),
                ];
                if let Err(write_err) = save_inputs_to_disk(
                    format!(
                        "b{}_agg_lhs_rhs_inputs.log",
                        pv[0].block_metadata.block_number
                    ),
                    pv,
                ) {
                    error!("Failed to save agg proof inputs to disk: {:?}", write_err);
                }
            }

            FatalError::from(e)
        })?;

        Ok(result.into())
    }

    fn empty(&self) -> Self::Elem {
        // Expect that empty blocks are padded.
        unimplemented!("empty agg proof")
    }
}

#[derive(Deserialize, Serialize, RemoteExecute)]
pub struct BatchAggProof {
    pub save_inputs_on_error: bool,
}
fn get_agg_proof_public_values(elem: BatchAggregatableProof) -> PublicValues {
    match elem {
        BatchAggregatableProof::Segment(info) => info.p_vals,
        BatchAggregatableProof::Txn(info) => info.p_vals,
        BatchAggregatableProof::Agg(info) => info.p_vals,
    }
}

impl Monoid for BatchAggProof {
    type Elem = BatchAggregatableProof;

    fn combine(&self, a: Self::Elem, b: Self::Elem) -> Result<Self::Elem> {
        let lhs = match a {
            BatchAggregatableProof::Segment(segment) => BatchAggregatableProof::from(
                generate_segment_agg_proof(
                    p_state(),
                    &SegmentAggregatableProof::from(segment.clone()),
                    &SegmentAggregatableProof::from(segment),
                    true,
                )
                .map_err(FatalError::from)?,
            ),
            _ => a,
        };

        let rhs = match b {
            BatchAggregatableProof::Segment(segment) => BatchAggregatableProof::from(
                generate_segment_agg_proof(
                    p_state(),
                    &SegmentAggregatableProof::from(segment.clone()),
                    &SegmentAggregatableProof::from(segment),
                    true,
                )
                .map_err(FatalError::from)?,
            ),
            _ => b,
        };

        let result = generate_transaction_agg_proof(p_state(), &lhs, &rhs).map_err(|e| {
            if self.save_inputs_on_error {
                let pv = vec![
                    get_agg_proof_public_values(lhs),
                    get_agg_proof_public_values(rhs),
                ];
                if let Err(write_err) = save_inputs_to_disk(
                    format!(
                        "b{}_agg_lhs_rhs_inputs.json",
                        pv[0].block_metadata.block_number
                    ),
                    pv,
                ) {
                    error!("Failed to save agg proof inputs to disk: {:?}", write_err);
                }
            }

            FatalError::from(e)
        })?;

        Ok(result.into())
    }

    fn empty(&self) -> Self::Elem {
        // Expect that empty blocks are padded.
        unimplemented!("empty agg proof")
    }
}

#[derive(Deserialize, Serialize, RemoteExecute)]
pub struct BlockProof {
    pub prev: Option<GeneratedBlockProof>,
    pub save_inputs_on_error: bool,
}

impl Operation for BlockProof {
    type Input = GeneratedTxnAggProof;
    type Output = GeneratedBlockProof;

    fn execute(&self, input: Self::Input) -> Result<Self::Output> {
        Ok(
            generate_block_proof(p_state(), self.prev.as_ref(), &input).map_err(|e| {
                if self.save_inputs_on_error {
                    if let Err(write_err) = save_inputs_to_disk(
                        format!(
                            "b{}_block_input.json",
                            input.p_vals.block_metadata.block_number
                        ),
                        input.p_vals,
                    ) {
                        error!("Failed to save block proof input to disk: {:?}", write_err);
                    }
                }

                FatalError::from(e)
            })?,
        )
    }
}<|MERGE_RESOLUTION|>--- conflicted
+++ resolved
@@ -3,7 +3,7 @@
 
 #[cfg(not(feature = "test_only"))]
 use evm_arithmetization::generation::TrimmedGenerationInputs;
-use evm_arithmetization::proof::PublicValues;
+use evm_arithmetization::{proof::PublicValues, AllData};
 #[cfg(feature = "test_only")]
 use evm_arithmetization::{prover::testing::simulate_execution_all_segments, GenerationInputs};
 use paladin::{
@@ -19,7 +19,6 @@
     },
 };
 use serde::{Deserialize, Serialize};
-use trace_decoder::types::AllData;
 use tracing::error;
 #[cfg(not(feature = "test_only"))]
 use tracing::{event, info_span, Level};
@@ -66,16 +65,11 @@
                 .map_err(|err| {
                     if let Err(write_err) = save_inputs_to_disk(
                         format!(
-<<<<<<< HEAD
-                            "b{}_txns_{}-{}-({})_input.log",
+                            "b{}_txns_{}-{}-({})_input.json",
                             input.block_metadata.block_number,
                             input.txn_number_before,
                             input.txn_number_before + input.txn_hashes.len(),
                             segment_index
-=======
-                            "b{}_txn_{}_input.json",
-                            input.block_metadata.block_number, input.txn_number_before
->>>>>>> e7e83ded
                         ),
                         input,
                     ) {
@@ -99,37 +93,7 @@
     type Input = AllData;
     type Output = ();
 
-<<<<<<< HEAD
     fn execute(&self, _all_data: Self::Input) -> Result<Self::Output> {
-=======
-    fn execute(&self, input: Self::Input) -> Result<Self::Output> {
-        let _span = TxProofSpan::new(&input);
-
-        if self.save_inputs_on_error {
-            evm_arithmetization::prover::testing::simulate_execution::<proof_gen::types::Field>(
-                input.clone(),
-            )
-            .map_err(|err| {
-                if let Err(write_err) = save_inputs_to_disk(
-                    format!(
-                        "b{}_txn_{}_input.json",
-                        input.block_metadata.block_number, input.txn_number_before
-                    ),
-                    input,
-                ) {
-                    error!("Failed to save txn proof input to disk: {:?}", write_err);
-                }
-
-                FatalError::from_anyhow(err, FatalStrategy::Terminate)
-            })?;
-        } else {
-            evm_arithmetization::prover::testing::simulate_execution::<proof_gen::types::Field>(
-                input,
-            )
-            .map_err(|err| FatalError::from_anyhow(err, FatalStrategy::Terminate))?;
-        }
-
->>>>>>> e7e83ded
         Ok(())
     }
 }
