--- conflicted
+++ resolved
@@ -45,16 +45,11 @@
                 .map_err(|err| {
                     if let Err(write_err) = save_inputs_to_disk(
                         format!(
-<<<<<<< HEAD
-                            "b{}_txns_{}-{}-({})_input.log",
+                            "b{}_txns_{}-{}-({})_input.json",
                             input.block_metadata.block_number,
                             input.txn_number_before,
                             input.txn_number_before + input.txn_hashes.len(),
                             segment_index
-=======
-                            "b{}_txn_{}_input.json",
-                            input.block_metadata.block_number, input.txn_number_before
->>>>>>> 0563597b
                         ),
                         input,
                     ) {
@@ -78,39 +73,8 @@
     type Input = AllData;
     type Output = ();
 
-<<<<<<< HEAD
     fn execute(&self, _input: Self::Input) -> Result<Self::Output> {
         todo!() // currently unused, change or remove
-=======
-    fn execute(&self, input: Self::Input) -> Result<Self::Output> {
-        let _span = TxProofSpan::new(&input);
-
-        if self.save_inputs_on_error {
-            evm_arithmetization::prover::testing::simulate_execution::<proof_gen::types::Field>(
-                input.clone(),
-            )
-            .map_err(|err| {
-                if let Err(write_err) = save_inputs_to_disk(
-                    format!(
-                        "b{}_txn_{}_input.json",
-                        input.block_metadata.block_number, input.txn_number_before
-                    ),
-                    input,
-                ) {
-                    error!("Failed to save txn proof input to disk: {:?}", write_err);
-                }
-
-                FatalError::from_anyhow(err, FatalStrategy::Terminate)
-            })?;
-        } else {
-            evm_arithmetization::prover::testing::simulate_execution::<proof_gen::types::Field>(
-                input,
-            )
-            .map_err(|err| FatalError::from_anyhow(err, FatalStrategy::Terminate))?;
-        }
-
-        Ok(())
->>>>>>> 0563597b
     }
 }
 
