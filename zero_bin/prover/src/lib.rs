--- conflicted
+++ resolved
@@ -55,16 +55,12 @@
         use paladin::directive::{Directive, IndexedStream};
         use proof_gen::types::Field;
 
-<<<<<<< HEAD
         let ProverConfig {
             max_cpu_len_log,
             batch_size,
             segment_chunk_size,
             save_inputs_on_error,
         } = prover_config;
-=======
-        let block_number = self.get_block_number();
->>>>>>> 5905cf79
 
         let block_number = self.get_block_number();
         let other_data = self.other_data;
@@ -96,15 +92,11 @@
             save_inputs_on_error,
         };
 
-<<<<<<< HEAD
         let mut all_block_batch_proofs = Vec::new();
         // Loop for all generation inputs in the block
         for generation_inputs in block_generation_inputs {
-            let mut segment_data_iter = SegmentDataIterator {
-                partial_next_data: None,
-                inputs: &generation_inputs,
-                max_cpu_len_log: Some(max_cpu_len_log),
-            };
+            let mut segment_data_iter =
+                SegmentDataIterator::<Field>::new(&generation_inputs, Some(max_cpu_len_log));
             let mut chunk_segment_iter =
                 SegmentDataChunkIterator::new(&mut segment_data_iter, segment_chunk_size);
 
@@ -119,23 +111,6 @@
                         .await,
                 );
             }
-=======
-        // Map the transactions to a stream of transaction proofs.
-        let tx_proof_futs: FuturesUnordered<_> = txs
-            .iter()
-            .enumerate()
-            .map(|(idx, txn)| {
-                let data_iterator = SegmentDataIterator::<Field>::new(txn, Some(max_cpu_len_log));
-
-                Directive::map(IndexedStream::from(data_iterator), &seg_ops)
-                    .fold(&agg_ops)
-                    .run(runtime)
-                    .map(move |e| {
-                        e.map(|p| (idx, proof_gen::proof_types::TxnAggregatableProof::from(p)))
-                    })
-            })
-            .collect();
->>>>>>> 5905cf79
 
             // Fold all the generation input segment chunk proofs
             // into a single batch proof
@@ -208,11 +183,7 @@
 
         type F = GoldilocksField;
         for txn in txs.into_iter() {
-<<<<<<< HEAD
-            simulate_all_segments_interpreter::<F>(txn, prover_config.max_cpu_len_log)?;
-=======
-            simulate_execution_all_segments::<F>(txn, max_cpu_len_log)?;
->>>>>>> 5905cf79
+            simulate_execution_all_segments::<F>(txn, prover_config.max_cpu_len_log)?;
         }
 
         // Wait for previous block proof
