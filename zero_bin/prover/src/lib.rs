use std::future::Future;
use std::path::PathBuf;

use alloy::primitives::{BlockNumber, U256};
use anyhow::{Context, Result};
use futures::{future::BoxFuture, stream::FuturesOrdered, FutureExt, TryFutureExt, TryStreamExt};
use num_traits::ToPrimitive as _;
use paladin::runtime::Runtime;
use proof_gen::proof_types::GeneratedBlockProof;
use serde::{Deserialize, Serialize};
use tokio::io::AsyncWriteExt;
use tokio::sync::oneshot;
use trace_decoder::{BlockTrace, OtherBlockData};
use tracing::info;
use zero_bin_common::fs::generate_block_proof_file_name;

#[derive(Debug, Deserialize, Serialize)]
pub struct BlockProverInput {
    pub block_trace: BlockTrace,
    pub other_data: OtherBlockData,
}

impl BlockProverInput {
    pub fn get_block_number(&self) -> U256 {
        self.other_data.b_data.b_meta.block_number.into()
    }

    #[cfg(not(feature = "test_only"))]
    pub async fn prove(
        self,
        runtime: &Runtime,
        max_cpu_len_log: usize,
        previous: Option<impl Future<Output = Result<GeneratedBlockProof>>>,
        batch_size: usize,
        save_inputs_on_error: bool,
    ) -> Result<GeneratedBlockProof> {
        use anyhow::Context as _;
        use evm_arithmetization::prover::SegmentDataIterator;
        use futures::{stream::FuturesUnordered, FutureExt};
        use paladin::directive::{Directive, IndexedStream};
        use proof_gen::types::Field;

        let block_number = self.get_block_number();

<<<<<<< HEAD
        let other_data = self.other_data;
        let txs = self.block_trace.into_txn_proof_gen_ir(
            &ProcessingMeta::new(resolve_code_hash_fn),
            other_data.clone(),
            batch_size,
        )?;
=======
        let txs =
            trace_decoder::entrypoint(self.block_trace, self.other_data, |_| unimplemented!())?;
>>>>>>> 0563597b

        // Generate segment data.
        let agg_ops = ops::SegmentAggProof {
            save_inputs_on_error,
        };

        let seg_ops = ops::SegmentProof {
            save_inputs_on_error,
        };

        // Map the transactions to a stream of transaction proofs.
        let tx_proof_futs: FuturesUnordered<_> = txs
            .iter()
            .enumerate()
            .map(|(idx, txn)| {
                let data_iterator = SegmentDataIterator::<Field>::new(txn, Some(max_cpu_len_log));

                Directive::map(IndexedStream::from(data_iterator), &seg_ops)
                    .fold(&agg_ops)
                    .run(runtime)
                    .map(move |e| {
                        e.map(|p| (idx, proof_gen::proof_types::TxnAggregatableProof::from(p)))
                    })
            })
            .collect();

        // Fold the transaction proof stream into a single transaction proof.
        let final_txn_proof = Directive::fold(
            IndexedStream::new(tx_proof_futs),
            &ops::TxnAggProof {
                save_inputs_on_error,
            },
        )
        .run(runtime)
        .await?;

        if let proof_gen::proof_types::TxnAggregatableProof::Agg(proof) = final_txn_proof {
            let block_number = block_number
                .to_u64()
                .context("block number overflows u64")?;
            let prev = match previous {
                Some(it) => Some(it.await?),
                None => None,
            };

            let block_proof = paladin::directive::Literal(proof)
                .map(&ops::BlockProof {
                    prev,
                    save_inputs_on_error,
                })
                .run(runtime)
                .await?;

            info!("Successfully proved block {block_number}");

            Ok(block_proof.0)
        } else {
            anyhow::bail!("AggProof is is not GeneratedAggProof")
        }
    }

    #[cfg(feature = "test_only")]
    pub async fn prove(
        self,
<<<<<<< HEAD
        _runtime: &Runtime,
        max_cpu_len_log: usize,
        _previous: Option<impl Future<Output = Result<GeneratedBlockProof>>>,
        batch_size: usize,
        _save_inputs_on_error: bool,
=======
        runtime: &Runtime,
        previous: Option<impl Future<Output = Result<GeneratedBlockProof>>>,
        save_inputs_on_error: bool,
>>>>>>> 0563597b
    ) -> Result<GeneratedBlockProof> {
        use evm_arithmetization::prover::testing::simulate_execution_all_segments;
        use plonky2::field::goldilocks_field::GoldilocksField;

        let block_number = self.get_block_number();
        info!("Testing witness generation for block {block_number}.");

<<<<<<< HEAD
        let other_data = self.other_data;
        let txs = self.block_trace.into_txn_proof_gen_ir(
            &ProcessingMeta::new(resolve_code_hash_fn),
            other_data.clone(),
            batch_size,
        )?;
=======
        let txs =
            trace_decoder::entrypoint(self.block_trace, self.other_data, |_| unimplemented!())?;
>>>>>>> 0563597b

        type F = GoldilocksField;
        for txn in txs.into_iter() {
            simulate_execution_all_segments::<F>(txn, max_cpu_len_log)?;
        }

        info!("Successfully generated witness for block {block_number}.");

        // Wait for previous block proof
        let _prev = match previous {
            Some(it) => Some(it.await?),
            None => None,
        };

        // Dummy proof to match expected output type.
        Ok(GeneratedBlockProof {
            b_height: block_number
                .to_u64()
                .expect("Block number should fit in a u64"),
            intern: proof_gen::proof_gen::dummy_proof()?,
        })
    }
}

#[derive(Debug, Deserialize, Serialize)]
pub struct ProverInput {
    pub blocks: Vec<BlockProverInput>,
}

impl ProverInput {
    /// Prove all the blocks in the input.
    /// Return the list of block numbers that are proved and if the proof data
    /// is not saved to disk, return the generated block proofs as well.
    pub async fn prove(
        self,
        runtime: &Runtime,
        max_cpu_len_log: usize,
        previous_proof: Option<GeneratedBlockProof>,
        batch_size: usize,
        save_inputs_on_error: bool,
        proof_output_dir: Option<PathBuf>,
    ) -> Result<Vec<(BlockNumber, Option<GeneratedBlockProof>)>> {
        let mut prev: Option<BoxFuture<Result<GeneratedBlockProof>>> =
            previous_proof.map(|proof| Box::pin(futures::future::ok(proof)) as BoxFuture<_>);

        let results: FuturesOrdered<_> = self
            .blocks
            .into_iter()
            .map(|block| {
                let block_number = block.get_block_number();
                info!("Proving block {block_number}");

                let (tx, rx) = oneshot::channel::<GeneratedBlockProof>();

                // Prove the block
                let proof_output_dir = proof_output_dir.clone();
                let fut = block
                    .prove(
                        runtime,
                        max_cpu_len_log,
                        prev.take(),
                        batch_size,
                        save_inputs_on_error,
                    )
                    .then(move |proof| async move {
                        let proof = proof?;
                        let block_number = proof.b_height;

                        // Write latest generated proof to disk if proof_output_dir is provided
                        let return_proof: Option<GeneratedBlockProof> =
                            if proof_output_dir.is_some() {
                                ProverInput::write_proof(proof_output_dir, &proof).await?;
                                None
                            } else {
                                Some(proof.clone())
                            };

                        if tx.send(proof).is_err() {
                            anyhow::bail!("Failed to send proof");
                        }

                        Ok((block_number, return_proof))
                    })
                    .boxed();

                prev = Some(Box::pin(rx.map_err(anyhow::Error::new)));

                fut
            })
            .collect();

        results.try_collect().await
    }

    /// Write the proof to the disk (if `output_dir` is provided) or stdout.
    pub(crate) async fn write_proof(
        output_dir: Option<PathBuf>,
        proof: &GeneratedBlockProof,
    ) -> Result<()> {
        let proof_serialized = serde_json::to_vec(proof)?;
        let block_proof_file_path =
            output_dir.map(|path| generate_block_proof_file_name(&path.to_str(), proof.b_height));
        match block_proof_file_path {
            Some(p) => {
                if let Some(parent) = p.parent() {
                    tokio::fs::create_dir_all(parent).await?;
                }

                let mut f = tokio::fs::File::create(p).await?;
                f.write_all(&proof_serialized)
                    .await
                    .context("Failed to write proof to disk")
            }
            None => tokio::io::stdout()
                .write_all(&proof_serialized)
                .await
                .context("Failed to write proof to stdout"),
        }
    }
}<|MERGE_RESOLUTION|>--- conflicted
+++ resolved
@@ -42,17 +42,12 @@
 
         let block_number = self.get_block_number();
 
-<<<<<<< HEAD
-        let other_data = self.other_data;
-        let txs = self.block_trace.into_txn_proof_gen_ir(
-            &ProcessingMeta::new(resolve_code_hash_fn),
-            other_data.clone(),
+        let txs = trace_decoder::entrypoint(
+            self.block_trace,
+            self.other_data,
             batch_size,
+            |_| unimplemented!(),
         )?;
-=======
-        let txs =
-            trace_decoder::entrypoint(self.block_trace, self.other_data, |_| unimplemented!())?;
->>>>>>> 0563597b
 
         // Generate segment data.
         let agg_ops = ops::SegmentAggProof {
@@ -117,17 +112,11 @@
     #[cfg(feature = "test_only")]
     pub async fn prove(
         self,
-<<<<<<< HEAD
-        _runtime: &Runtime,
+        runtime: &Runtime,
         max_cpu_len_log: usize,
-        _previous: Option<impl Future<Output = Result<GeneratedBlockProof>>>,
+        previous: Option<impl Future<Output = Result<GeneratedBlockProof>>>,
         batch_size: usize,
-        _save_inputs_on_error: bool,
-=======
-        runtime: &Runtime,
-        previous: Option<impl Future<Output = Result<GeneratedBlockProof>>>,
         save_inputs_on_error: bool,
->>>>>>> 0563597b
     ) -> Result<GeneratedBlockProof> {
         use evm_arithmetization::prover::testing::simulate_execution_all_segments;
         use plonky2::field::goldilocks_field::GoldilocksField;
@@ -135,17 +124,12 @@
         let block_number = self.get_block_number();
         info!("Testing witness generation for block {block_number}.");
 
-<<<<<<< HEAD
-        let other_data = self.other_data;
-        let txs = self.block_trace.into_txn_proof_gen_ir(
-            &ProcessingMeta::new(resolve_code_hash_fn),
-            other_data.clone(),
+        let txs = trace_decoder::entrypoint(
+            self.block_trace,
+            self.other_data,
             batch_size,
+            |_| unimplemented!(),
         )?;
-=======
-        let txs =
-            trace_decoder::entrypoint(self.block_trace, self.other_data, |_| unimplemented!())?;
->>>>>>> 0563597b
 
         type F = GoldilocksField;
         for txn in txs.into_iter() {
