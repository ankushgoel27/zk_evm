[package]
name = "prover"
authors = ["Polygon Zero <zbrown@polygon.technology>"]
version = "0.1.0"
edition.workspace = true
license.workspace = true
repository.workspace = true
keywords.workspace = true
categories.workspace = true

[dependencies]
serde = { workspace = true }
proof_gen = { workspace = true }
plonky2 = { workspace = true }
plonky2_maybe_rayon = { workspace = true }
trace_decoder = { workspace = true }
tracing = { workspace = true }
paladin-core = { workspace = true }
anyhow = { workspace = true }
evm_arithmetization = { workspace = true }
futures = { workspace = true }
alloy.workspace = true
tokio = { workspace = true }
serde_json = { workspace = true }
ruint = { workspace = true, features = ["num-traits", "primitive-types"] }
ops = { workspace = true }
zero_bin_common = { workspace = true }
num-traits = { workspace = true }
clap = {workspace = true}

[features]
default = []
<<<<<<< HEAD
cdk_erigon = []
=======

[lints]
workspace = true
>>>>>>> 32a6ba7f
<|MERGE_RESOLUTION|>--- conflicted
+++ resolved
@@ -30,10 +30,7 @@
 
 [features]
 default = []
-<<<<<<< HEAD
 cdk_erigon = []
-=======
 
 [lints]
-workspace = true
->>>>>>> 32a6ba7f
+workspace = true