use std::env;
use std::sync::Arc;

use alloy::primitives::B256;
use alloy::providers::Provider;
use alloy::rpc::types::eth::BlockId;
<<<<<<< HEAD
use alloy::rpc::types::BlockNumberOrTag;
use clap::{Parser, ValueHint};
=======
use alloy::rpc::types::{BlockNumberOrTag, BlockTransactionsKind};
use alloy::transports::Transport;
use anyhow::anyhow;
use clap::{Args, Parser, Subcommand, ValueHint};
>>>>>>> e57fe5a6
use futures::StreamExt;
use prover::BlockProverInput;
use rpc::{retry::build_http_retry_provider, RpcParams, RpcType};
use tracing_subscriber::{prelude::*, EnvFilter};
use url::Url;
use zero_bin_common::pre_checks::check_previous_proof_and_checkpoint;
use zero_bin_common::provider::CachedProvider;
use zero_bin_common::version;
use zero_bin_common::{block_interval::BlockInterval, prover_state::persistence::CIRCUIT_VERSION};

#[derive(Args, Clone, Debug)]
pub(crate) struct RpcConfig {
    /// The RPC URL.
    #[arg(short = 'u', long, value_hint = ValueHint::Url)]
    rpc_url: Url,
    /// The RPC Tracer Type.
    #[arg(short = 't', long, default_value = "jerigon")]
    rpc_type: RpcType,
    /// Backoff in milliseconds for retry requests.
    #[arg(long, default_value_t = 0)]
    backoff: u64,
    /// The maximum number of retries.
    #[arg(long, default_value_t = 0)]
    max_retries: u32,
}

#[derive(Subcommand)]
pub(crate) enum Command {
    Fetch {
        /// Starting block of interval to fetch.
        #[arg(short, long)]
        start_block: u64,
        /// End block of interval to fetch.
        #[arg(short, long)]
        end_block: u64,
        /// The checkpoint block number. If not provided,
        /// the block before the `start_block` is the checkpoint.
        #[arg(short, long)]
        checkpoint_block_number: Option<u64>,
    },
    Extract {
        /// Transaction hash.
        #[arg(long, short)]
        tx: String,
        /// Number of transactions in a batch to process at once.
        #[arg(short, long, default_value_t = 1)]
        batch_size: usize,
    },
}

#[derive(Parser)]
pub(crate) struct Cli {
    #[clap(flatten)]
    pub(crate) config: RpcConfig,

    /// Fetch and generate prover input from the RPC endpoint.
    #[command(subcommand)]
    pub(crate) command: Command,
}

pub(crate) async fn retrieve_block_prover_inputs<ProviderT, TransportT>(
    cached_provider: Arc<CachedProvider<ProviderT, TransportT>>,
    params: RpcParams,
) -> Result<Vec<BlockProverInput>, anyhow::Error>
where
    ProviderT: Provider<TransportT>,
    TransportT: Transport + Clone,
{
    let checkpoint_block_number = params
        .checkpoint_block_number
        .unwrap_or(params.start_block - 1);
    check_previous_proof_and_checkpoint(checkpoint_block_number, &None, params.start_block)?;

    // Grab interval checkpoint block state trie
    let checkpoint_state_trie_root = cached_provider
        .get_block(
            BlockId::Number(checkpoint_block_number.into()),
            BlockTransactionsKind::Hashes,
        )
        .await?
        .header
        .state_root;

    let block_interval = BlockInterval::Range(params.start_block..params.end_block + 1);
    let mut block_prover_inputs = Vec::new();
    let mut block_interval = block_interval.clone().into_bounded_stream()?;
    while let Some(block_num) = block_interval.next().await {
        let block_id = BlockId::Number(BlockNumberOrTag::Number(block_num));
        // Get the prover input for particular block.
        let result = rpc::block_prover_input(
            cached_provider.clone(),
            block_id,
            checkpoint_state_trie_root,
            params.rpc_type,
        )
        .await?;

        block_prover_inputs.push(result);
    }
    Ok(block_prover_inputs)
}

impl Cli {
    /// Execute the cli command.
    pub async fn execute(self) -> anyhow::Result<()> {
        let cached_provider = Arc::new(CachedProvider::new(build_http_retry_provider(
            self.config.rpc_url.clone(),
            self.config.backoff,
            self.config.max_retries,
        )?));

        match self.command {
            Command::Fetch {
                start_block,
                end_block,
                checkpoint_block_number,
            } => {
<<<<<<< HEAD
                let checkpoint_block_number = checkpoint_block_number.unwrap_or(start_block - 1);
                check_previous_proof_and_checkpoint(checkpoint_block_number, &None, start_block)?;
                let block_interval = BlockInterval::Range(start_block..end_block + 1);

                let cached_provider = Arc::new(CachedProvider::new(build_http_retry_provider(
                    rpc_url.clone(),
                    backoff,
                    max_retries,
                )));

                let mut block_prover_inputs = Vec::new();
                let mut block_interval = block_interval.clone().into_bounded_stream()?;
                while let Some(block_num) = block_interval.next().await {
                    let block_id = BlockId::Number(BlockNumberOrTag::Number(block_num));
                    // Get the prover input for particular block.
                    let result = rpc::block_prover_input(
                        cached_provider.clone(),
                        block_id,
                        checkpoint_block_number,
                        rpc_type,
                    )
                    .await?;

                    block_prover_inputs.push(result);
                }
=======
                let params = RpcParams {
                    start_block,
                    end_block,
                    checkpoint_block_number,
                    rpc_type: self.config.rpc_type,
                };
>>>>>>> e57fe5a6

                let block_prover_inputs =
                    retrieve_block_prover_inputs(cached_provider, params).await?;
                serde_json::to_writer_pretty(std::io::stdout(), &block_prover_inputs)?;
            }
            Command::Extract { tx, batch_size } => {
                let tx_hash: B256 = tx.parse()?;
                // Get transaction info.
                match cached_provider
                    .clone()
                    .get_provider()
                    .await?
                    .get_transaction_by_hash(tx_hash)
                    .await?
                {
                    Some(tx_info) => {
                        let block_number = tx_info.block_number.ok_or(anyhow!(
                            "transaction {} does not have block number",
                            tx_hash
                        ))?;
                        let params = RpcParams {
                            start_block: block_number,
                            end_block: block_number,
                            checkpoint_block_number: None,
                            rpc_type: self.config.rpc_type,
                        };

                        let block_prover_inputs =
                            retrieve_block_prover_inputs(cached_provider, params).await?;

                        let block_prover_input =
                            block_prover_inputs.into_iter().next().ok_or(anyhow!(
                                "error, block prover input for block {} not retrieved",
                                block_number
                            ))?;

                        let generation_inputs = trace_decoder::entrypoint(
                            block_prover_input.block_trace,
                            block_prover_input.other_data,
                            batch_size,
                        )?;

                        if let Some(index) = tx_info.transaction_index {
                            let generation_input_index = if batch_size == 1 {
                                // If batch size is 1, it means one transaction per
                                // GenerationInputs. Take element
                                // with txn index from the GenerationInput array.
                                index as usize
                            } else {
                                // Batch size bigger than one, meaning multiple transactions in one
                                // GenerationInput. Find GenerationInput
                                // where the transaction is placed.
                                index as usize / batch_size
                            };
                            let extracted_generation_input =
                                generation_inputs.get(generation_input_index).cloned();
                            serde_json::to_writer(std::io::stdout(), &extracted_generation_input)?;
                        } else {
                            anyhow::bail!("invalid transaction index for transaction {}", tx_hash);
                        }
                    }
                    None => {
                        anyhow::bail!("unable to find transaction {}", tx_hash);
                    }
                }
            }
        }
        Ok(())
    }
}

#[tokio::main]
async fn main() -> anyhow::Result<()> {
    let args: Vec<String> = env::args().collect();
    if args.contains(&"--version".to_string()) {
        version::print_version(
            CIRCUIT_VERSION.as_str(),
            env!("VERGEN_RUSTC_COMMIT_HASH"),
            env!("VERGEN_BUILD_TIMESTAMP"),
        );
        return Ok(());
    }

    tracing_subscriber::Registry::default()
        .with(
            tracing_subscriber::fmt::layer()
                .with_ansi(false)
                .compact()
                .with_filter(EnvFilter::from_default_env()),
        )
        .init();

    Cli::parse().execute().await
}<|MERGE_RESOLUTION|>--- conflicted
+++ resolved
@@ -4,15 +4,10 @@
 use alloy::primitives::B256;
 use alloy::providers::Provider;
 use alloy::rpc::types::eth::BlockId;
-<<<<<<< HEAD
 use alloy::rpc::types::BlockNumberOrTag;
-use clap::{Parser, ValueHint};
-=======
-use alloy::rpc::types::{BlockNumberOrTag, BlockTransactionsKind};
 use alloy::transports::Transport;
 use anyhow::anyhow;
 use clap::{Args, Parser, Subcommand, ValueHint};
->>>>>>> e57fe5a6
 use futures::StreamExt;
 use prover::BlockProverInput;
 use rpc::{retry::build_http_retry_provider, RpcParams, RpcType};
@@ -86,16 +81,6 @@
         .unwrap_or(params.start_block - 1);
     check_previous_proof_and_checkpoint(checkpoint_block_number, &None, params.start_block)?;
 
-    // Grab interval checkpoint block state trie
-    let checkpoint_state_trie_root = cached_provider
-        .get_block(
-            BlockId::Number(checkpoint_block_number.into()),
-            BlockTransactionsKind::Hashes,
-        )
-        .await?
-        .header
-        .state_root;
-
     let block_interval = BlockInterval::Range(params.start_block..params.end_block + 1);
     let mut block_prover_inputs = Vec::new();
     let mut block_interval = block_interval.clone().into_bounded_stream()?;
@@ -105,7 +90,7 @@
         let result = rpc::block_prover_input(
             cached_provider.clone(),
             block_id,
-            checkpoint_state_trie_root,
+            checkpoint_block_number,
             params.rpc_type,
         )
         .await?;
@@ -130,40 +115,12 @@
                 end_block,
                 checkpoint_block_number,
             } => {
-<<<<<<< HEAD
-                let checkpoint_block_number = checkpoint_block_number.unwrap_or(start_block - 1);
-                check_previous_proof_and_checkpoint(checkpoint_block_number, &None, start_block)?;
-                let block_interval = BlockInterval::Range(start_block..end_block + 1);
-
-                let cached_provider = Arc::new(CachedProvider::new(build_http_retry_provider(
-                    rpc_url.clone(),
-                    backoff,
-                    max_retries,
-                )));
-
-                let mut block_prover_inputs = Vec::new();
-                let mut block_interval = block_interval.clone().into_bounded_stream()?;
-                while let Some(block_num) = block_interval.next().await {
-                    let block_id = BlockId::Number(BlockNumberOrTag::Number(block_num));
-                    // Get the prover input for particular block.
-                    let result = rpc::block_prover_input(
-                        cached_provider.clone(),
-                        block_id,
-                        checkpoint_block_number,
-                        rpc_type,
-                    )
-                    .await?;
-
-                    block_prover_inputs.push(result);
-                }
-=======
                 let params = RpcParams {
                     start_block,
                     end_block,
                     checkpoint_block_number,
                     rpc_type: self.config.rpc_type,
                 };
->>>>>>> e57fe5a6
 
                 let block_prover_inputs =
                     retrieve_block_prover_inputs(cached_provider, params).await?;
