use std::sync::Arc;

use alloy::{
    primitives::{Bytes, FixedBytes, B256},
    providers::Provider,
    rpc::types::eth::{BlockId, BlockTransactionsKind, Withdrawal},
    transports::Transport,
};
use anyhow::{anyhow, Context as _};
use clap::ValueEnum;
use compat::Compat;
use evm_arithmetization::proof::{consolidate_hashes, BlockHashes, BlockMetadata};
use futures::{StreamExt as _, TryStreamExt as _};
use proof_gen::types::{Field, Hasher};
use prover::BlockProverInput;
use serde_json::json;
use trace_decoder::{BlockLevelData, OtherBlockData};
use tracing::warn;

pub mod jerigon;
pub mod native;
pub mod retry;

use zero_bin_common::provider::CachedProvider;

pub(crate) type PreviousBlockHashes = [FixedBytes<32>; 256];

const PREVIOUS_HASHES_COUNT: usize = 256;

/// The RPC type.
#[derive(ValueEnum, Clone, Debug, Copy)]
pub enum RpcType {
    Jerigon,
    Native,
}

#[derive(Clone, Debug, Copy)]
pub struct RpcParams {
    pub start_block: u64,
    pub end_block: u64,
    pub checkpoint_block_number: Option<u64>,
    pub rpc_type: RpcType,
}

/// Obtain the prover input for one block
pub async fn block_prover_input<ProviderT, TransportT>(
    cached_provider: Arc<CachedProvider<ProviderT, TransportT>>,
    block_id: BlockId,
    checkpoint_block_number: u64,
    rpc_type: RpcType,
) -> Result<BlockProverInput, anyhow::Error>
where
    ProviderT: Provider<TransportT>,
    TransportT: Transport + Clone,
{
    match rpc_type {
        RpcType::Jerigon => {
            jerigon::block_prover_input(cached_provider, block_id, checkpoint_block_number).await
        }
        RpcType::Native => {
            native::block_prover_input(cached_provider, block_id, checkpoint_block_number).await
        }
    }
}

async fn fetch_previous_block_hashes_from_block<ProviderT, TransportT>(
    cached_provider: Arc<CachedProvider<ProviderT, TransportT>>,
<<<<<<< HEAD
    target_block_id: BlockId,
    checkpoint_block_number: u64,
) -> anyhow::Result<OtherBlockData>
=======
    target_block_number: u64,
) -> anyhow::Result<PreviousBlockHashes>
>>>>>>> e57fe5a6
where
    ProviderT: Provider<TransportT>,
    TransportT: Transport + Clone,
{
<<<<<<< HEAD
    let target_block = cached_provider
        .get_block(target_block_id, BlockTransactionsKind::Hashes)
        .await?;
    let target_block_number = target_block
        .header
        .number
        .context("target block is missing field `number`")?;
    let chain_id = cached_provider.as_provider().get_chain_id().await?;
=======
    use itertools::Itertools;
>>>>>>> e57fe5a6

    // Grab interval checkpoint block state trie
    let checkpoint_state_trie_root = cached_provider
        .get_block(
            checkpoint_block_number.into(),
            BlockTransactionsKind::Hashes,
        )
        .await?
        .header
        .state_root;

    let prev_hashes = fetch_block_hashes(cached_provider.clone(), target_block_number).await?;
    let checkpoint_prev_hashes = fetch_block_hashes(cached_provider, checkpoint_block_number + 1) // include the checkpoint block
        .await?
        .map(|it| it.compat());

    let other_data = OtherBlockData {
        b_data: BlockLevelData {
            b_meta: BlockMetadata {
                block_beneficiary: target_block.header.miner.compat(),
                block_timestamp: target_block.header.timestamp.into(),
                block_number: target_block_number.into(),
                block_difficulty: target_block.header.difficulty.into(),
                block_random: target_block
                    .header
                    .mix_hash
                    .context("target block is missing field `mix_hash`")?
                    .compat(),
                block_gaslimit: target_block.header.gas_limit.into(),
                block_chain_id: chain_id.into(),
                block_base_fee: target_block
                    .header
                    .base_fee_per_gas
                    .context("target block is missing field `base_fee_per_gas`")?
                    .into(),
                block_gas_used: target_block.header.gas_used.into(),
                block_bloom: target_block.header.logs_bloom.compat(),
                parent_beacon_block_root: target_block
                    .header
                    .parent_beacon_block_root
                    .context("target block is missing field `parent_beacon_block_root`")?
                    .compat(),
                block_blob_gas_used: target_block
                    .header
                    .blob_gas_used
                    .context("target block is missing field `blob_gas_used`")?
                    .into(),
                block_excess_blob_gas: target_block
                    .header
                    .excess_blob_gas
                    .context("target block is missing field `excess_blob_gas`")?
                    .into(),
            },
            b_hashes: BlockHashes {
                prev_hashes: prev_hashes.map(|it| it.compat()).into(),
                cur_hash: target_block
                    .header
                    .hash
                    .context("target block is missing field `hash`")?
                    .compat(),
            },
            withdrawals: target_block
                .withdrawals
                .into_iter()
                .flatten()
                .map(
                    |Withdrawal {
                         address, amount, ..
                     }| { (address.compat(), amount.into()) },
                )
                .collect(),
        },
        checkpoint_state_trie_root: checkpoint_state_trie_root.compat(),
        checkpoint_consolidated_hash: consolidate_hashes::<Hasher, Field>(&checkpoint_prev_hashes),
    };
    Ok(other_data)
}

async fn fetch_block_hashes<ProviderT, TransportT>(
    cached_provider: Arc<CachedProvider<ProviderT, TransportT>>,
    target_block_number: u64,
) -> anyhow::Result<[B256; PREVIOUS_HASHES_COUNT]>
where
    ProviderT: Provider<TransportT>,
    TransportT: Transport + Clone,
{
    use itertools::Itertools;
    // For one block, we will fetch 128 previous blocks to get hashes instead of
    // 256. But for two consecutive blocks (odd and even) we would fetch 256
    // previous blocks in total. To overcome this, we add an offset so that we
    // always start fetching from an odd index and eventually skip the additional
    // block for an even `target_block_number`.
    let odd_offset: i128 = target_block_number as i128 % 2;

    let previous_block_numbers =
        std::iter::successors(Some(target_block_number as i128 - 1 + odd_offset), |&it| {
            Some(it - 1)
        })
        .take(PREVIOUS_HASHES_COUNT + 1)
        .filter(|i| *i >= 0)
        .chunks(2)
        .into_iter()
        .map(|mut chunk| {
            // We convert to tuple of (current block, optional previous block)
            let first = chunk
                .next()
                .expect("must be valid according to itertools::Iterator::chunks definition");
            let second = chunk.next();
            (first, second)
        })
        .collect::<Vec<_>>();

    let concurrency = previous_block_numbers.len();
    let collected_hashes = futures::stream::iter(
        previous_block_numbers
            .into_iter() // we get hash for previous and current block with one request
            .map(|(current_block_number, previous_block_number)| {
                let cached_provider = &cached_provider;
                let block_num = current_block_number;
                async move {
                    let block = cached_provider
                        .get_block((block_num as u64).into(), BlockTransactionsKind::Hashes)
                        .await
                        .context("couldn't get block")?;
                    anyhow::Ok([
                        (block.header.hash, Some(block_num)),
                        (Some(block.header.parent_hash), previous_block_number),
                    ])
                }
            }),
    )
    .buffered(concurrency)
    .try_collect::<Vec<_>>()
    .await
    .context("couldn't fill previous hashes")?;

    let mut prev_hashes = [B256::ZERO; PREVIOUS_HASHES_COUNT];
    collected_hashes
        .into_iter()
        .flatten()
        .skip(odd_offset as usize)
        .take(PREVIOUS_HASHES_COUNT)
        .for_each(|(hash, block_num)| {
            if let (Some(hash), Some(block_num)) = (hash, block_num) {
                // Most recent previous block hash is expected at the end of the array
                prev_hashes
                    [PREVIOUS_HASHES_COUNT - (target_block_number - block_num as u64) as usize] =
                    hash;
            }
        });

    Ok(prev_hashes)
<<<<<<< HEAD
=======
}

async fn fetch_previous_block_hashes_smart_contract<ProviderT, TransportT>(
    cached_provider: Arc<CachedProvider<ProviderT, TransportT>>,
    target_block_number: u64,
) -> anyhow::Result<PreviousBlockHashes>
where
    ProviderT: Provider<TransportT>,
    TransportT: Transport + Clone,
{
    // Here, we perform the `eth_call` to the node to get the previous
    // block hashes (read-only execution). We set the target address to be
    // empty, hence the node executes this call as a contract creation function.
    // We use that execution not to produce a new contract bytecode - instead, we
    // return hashes. To look at the code use `cast disassemble <bytecode>`.
    let bytes = cached_provider
        .get_provider()
        .await?
        .raw_request::<_, Bytes>(
            "eth_call".into(),
            (
                json!({"data": "0x60005B60010180430340816020025280610101116300000002576120205FF3"}),
                &format!("{:#x}", target_block_number),
            ),
        )
        .await?;

    let prev_hashes = bytes
        .chunks(32)
        .skip(1) // blockhash for current block
        .map(FixedBytes::<32>::try_from)
        .rev()
        .collect::<Result<Vec<_>, _>>()?;

    PreviousBlockHashes::try_from(prev_hashes)
        .map_err(|_| anyhow!("invalid conversion to 256 previous block hashes"))
}

async fn fetch_previous_block_hashes<ProviderT, TransportT>(
    cached_provider: Arc<CachedProvider<ProviderT, TransportT>>,
    target_block_number: u64,
) -> anyhow::Result<PreviousBlockHashes>
where
    ProviderT: Provider<TransportT>,
    TransportT: Transport + Clone,
{
    match fetch_previous_block_hashes_smart_contract(cached_provider.clone(), target_block_number)
        .await
    {
        Ok(prev_block_hahes) => {
            if !prev_block_hahes.into_iter().all(|it| it.0 == [0u8; 32]) {
                // Previous hashes valid, return result
                return Ok(prev_block_hahes);
            } else {
                warn!("all retrieved block hashes empty, falling back to `eth_getBlockByNumber` for block {}", target_block_number);
            }
        }
        Err(e) => {
            warn!("unable to retrieve previous block hashes with `eth_call`: {e}");
        }
    }

    fetch_previous_block_hashes_from_block(cached_provider, target_block_number).await
}

/// Fetches other block data
async fn fetch_other_block_data<ProviderT, TransportT>(
    cached_provider: Arc<CachedProvider<ProviderT, TransportT>>,
    target_block_id: BlockId,
    checkpoint_state_trie_root: B256,
) -> anyhow::Result<OtherBlockData>
where
    ProviderT: Provider<TransportT>,
    TransportT: Transport + Clone,
{
    let target_block = cached_provider
        .get_block(target_block_id, BlockTransactionsKind::Hashes)
        .await?;
    let target_block_number = target_block
        .header
        .number
        .context("target block is missing field `number`")?;
    let chain_id = cached_provider.get_provider().await?.get_chain_id().await?;
    let prev_hashes = fetch_previous_block_hashes(cached_provider, target_block_number).await?;

    let other_data = OtherBlockData {
        b_data: BlockLevelData {
            b_meta: BlockMetadata {
                block_beneficiary: target_block.header.miner.compat(),
                block_timestamp: target_block.header.timestamp.into(),
                block_number: target_block_number.into(),
                block_difficulty: target_block.header.difficulty.into(),
                block_random: target_block
                    .header
                    .mix_hash
                    .context("target block is missing field `mix_hash`")?
                    .compat(),
                block_gaslimit: target_block.header.gas_limit.into(),
                block_chain_id: chain_id.into(),
                block_base_fee: target_block
                    .header
                    .base_fee_per_gas
                    .context("target block is missing field `base_fee_per_gas`")?
                    .into(),
                block_gas_used: target_block.header.gas_used.into(),
                block_bloom: target_block.header.logs_bloom.compat(),
                parent_beacon_block_root: target_block
                    .header
                    .parent_beacon_block_root
                    .context("target block is missing field `parent_beacon_block_root`")?
                    .compat(),
                block_blob_gas_used: target_block
                    .header
                    .blob_gas_used
                    .context("target block is missing field `blob_gas_used`")?
                    .into(),
                block_excess_blob_gas: target_block
                    .header
                    .excess_blob_gas
                    .context("target block is missing field `excess_blob_gas`")?
                    .into(),
            },
            b_hashes: BlockHashes {
                prev_hashes: prev_hashes.map(|it| it.compat()).into(),
                cur_hash: target_block
                    .header
                    .hash
                    .context("target block is missing field `hash`")?
                    .compat(),
            },
            withdrawals: target_block
                .withdrawals
                .into_iter()
                .flatten()
                .map(
                    |Withdrawal {
                         address, amount, ..
                     }| { (address.compat(), amount.into()) },
                )
                .collect(),
        },
        checkpoint_state_trie_root: checkpoint_state_trie_root.compat(),
    };
    Ok(other_data)
>>>>>>> e57fe5a6
}<|MERGE_RESOLUTION|>--- conflicted
+++ resolved
@@ -65,112 +65,8 @@
 
 async fn fetch_previous_block_hashes_from_block<ProviderT, TransportT>(
     cached_provider: Arc<CachedProvider<ProviderT, TransportT>>,
-<<<<<<< HEAD
-    target_block_id: BlockId,
-    checkpoint_block_number: u64,
-) -> anyhow::Result<OtherBlockData>
-=======
     target_block_number: u64,
 ) -> anyhow::Result<PreviousBlockHashes>
->>>>>>> e57fe5a6
-where
-    ProviderT: Provider<TransportT>,
-    TransportT: Transport + Clone,
-{
-<<<<<<< HEAD
-    let target_block = cached_provider
-        .get_block(target_block_id, BlockTransactionsKind::Hashes)
-        .await?;
-    let target_block_number = target_block
-        .header
-        .number
-        .context("target block is missing field `number`")?;
-    let chain_id = cached_provider.as_provider().get_chain_id().await?;
-=======
-    use itertools::Itertools;
->>>>>>> e57fe5a6
-
-    // Grab interval checkpoint block state trie
-    let checkpoint_state_trie_root = cached_provider
-        .get_block(
-            checkpoint_block_number.into(),
-            BlockTransactionsKind::Hashes,
-        )
-        .await?
-        .header
-        .state_root;
-
-    let prev_hashes = fetch_block_hashes(cached_provider.clone(), target_block_number).await?;
-    let checkpoint_prev_hashes = fetch_block_hashes(cached_provider, checkpoint_block_number + 1) // include the checkpoint block
-        .await?
-        .map(|it| it.compat());
-
-    let other_data = OtherBlockData {
-        b_data: BlockLevelData {
-            b_meta: BlockMetadata {
-                block_beneficiary: target_block.header.miner.compat(),
-                block_timestamp: target_block.header.timestamp.into(),
-                block_number: target_block_number.into(),
-                block_difficulty: target_block.header.difficulty.into(),
-                block_random: target_block
-                    .header
-                    .mix_hash
-                    .context("target block is missing field `mix_hash`")?
-                    .compat(),
-                block_gaslimit: target_block.header.gas_limit.into(),
-                block_chain_id: chain_id.into(),
-                block_base_fee: target_block
-                    .header
-                    .base_fee_per_gas
-                    .context("target block is missing field `base_fee_per_gas`")?
-                    .into(),
-                block_gas_used: target_block.header.gas_used.into(),
-                block_bloom: target_block.header.logs_bloom.compat(),
-                parent_beacon_block_root: target_block
-                    .header
-                    .parent_beacon_block_root
-                    .context("target block is missing field `parent_beacon_block_root`")?
-                    .compat(),
-                block_blob_gas_used: target_block
-                    .header
-                    .blob_gas_used
-                    .context("target block is missing field `blob_gas_used`")?
-                    .into(),
-                block_excess_blob_gas: target_block
-                    .header
-                    .excess_blob_gas
-                    .context("target block is missing field `excess_blob_gas`")?
-                    .into(),
-            },
-            b_hashes: BlockHashes {
-                prev_hashes: prev_hashes.map(|it| it.compat()).into(),
-                cur_hash: target_block
-                    .header
-                    .hash
-                    .context("target block is missing field `hash`")?
-                    .compat(),
-            },
-            withdrawals: target_block
-                .withdrawals
-                .into_iter()
-                .flatten()
-                .map(
-                    |Withdrawal {
-                         address, amount, ..
-                     }| { (address.compat(), amount.into()) },
-                )
-                .collect(),
-        },
-        checkpoint_state_trie_root: checkpoint_state_trie_root.compat(),
-        checkpoint_consolidated_hash: consolidate_hashes::<Hasher, Field>(&checkpoint_prev_hashes),
-    };
-    Ok(other_data)
-}
-
-async fn fetch_block_hashes<ProviderT, TransportT>(
-    cached_provider: Arc<CachedProvider<ProviderT, TransportT>>,
-    target_block_number: u64,
-) -> anyhow::Result<[B256; PREVIOUS_HASHES_COUNT]>
 where
     ProviderT: Provider<TransportT>,
     TransportT: Transport + Clone,
@@ -241,8 +137,6 @@
         });
 
     Ok(prev_hashes)
-<<<<<<< HEAD
-=======
 }
 
 async fn fetch_previous_block_hashes_smart_contract<ProviderT, TransportT>(
@@ -312,7 +206,7 @@
 async fn fetch_other_block_data<ProviderT, TransportT>(
     cached_provider: Arc<CachedProvider<ProviderT, TransportT>>,
     target_block_id: BlockId,
-    checkpoint_state_trie_root: B256,
+    checkpoint_block_number: u64,
 ) -> anyhow::Result<OtherBlockData>
 where
     ProviderT: Provider<TransportT>,
@@ -326,7 +220,23 @@
         .number
         .context("target block is missing field `number`")?;
     let chain_id = cached_provider.get_provider().await?.get_chain_id().await?;
-    let prev_hashes = fetch_previous_block_hashes(cached_provider, target_block_number).await?;
+
+    // Grab interval checkpoint block state trie
+    let checkpoint_state_trie_root = cached_provider
+        .get_block(
+            checkpoint_block_number.into(),
+            BlockTransactionsKind::Hashes,
+        )
+        .await?
+        .header
+        .state_root;
+
+    let prev_hashes =
+        fetch_previous_block_hashes(cached_provider.clone(), target_block_number).await?;
+    let checkpoint_prev_hashes =
+        fetch_previous_block_hashes(cached_provider, checkpoint_block_number + 1) // include the checkpoint block
+            .await?
+            .map(|it| it.compat());
 
     let other_data = OtherBlockData {
         b_data: BlockLevelData {
@@ -385,7 +295,7 @@
                 .collect(),
         },
         checkpoint_state_trie_root: checkpoint_state_trie_root.compat(),
+        checkpoint_consolidated_hash: consolidate_hashes::<Hasher, Field>(&checkpoint_prev_hashes),
     };
     Ok(other_data)
->>>>>>> e57fe5a6
 }