#!/bin/bash

# Args:
# 1 --> Start block idx
# 2 --> End block index (inclusive)
# 3 --> Rpc endpoint:port (eg. http://35.246.1.96:8545)
# 4 --> Rpc type (eg. jerigon / native)
# 5 --> Ignore previous proofs (boolean)
# 6 --> Backoff in milliseconds (optional [default: 0])
# 7 --> Number of retries (optional [default: 0])
# 8 --> Test run only flag `test_only` (optional)

export RUST_MIN_STACK=33554432
export RUST_BACKTRACE=1
export RUST_LOG=info
# Script users are running locally, and might benefit from extra perf.
# See also .cargo/config.toml.
export RUSTFLAGS='-C target-cpu=native -Zlinker-features=-lld'

if [[ $8 == "test_only" ]]; then
  # Circuit sizes don't matter in test_only mode, so we keep them minimal.
    export ARITHMETIC_CIRCUIT_SIZE="16..17"
    export BYTE_PACKING_CIRCUIT_SIZE="9..10"
    export CPU_CIRCUIT_SIZE="12..13"
    export KECCAK_CIRCUIT_SIZE="4..5"
    export KECCAK_SPONGE_CIRCUIT_SIZE="9..10"
    export LOGIC_CIRCUIT_SIZE="12..13"
    export MEMORY_CIRCUIT_SIZE="17..18"
    export MEMORY_BEFORE_CIRCUIT_SIZE="7..8"
    export MEMORY_AFTER_CIRCUIT_SIZE="7..8"
else
    export ARITHMETIC_CIRCUIT_SIZE="16..21"
    export BYTE_PACKING_CIRCUIT_SIZE="8..21"
<<<<<<< HEAD
    export CPU_CIRCUIT_SIZE="10..21"
=======
    export CPU_CIRCUIT_SIZE="8..21"
>>>>>>> c84b723f
    export KECCAK_CIRCUIT_SIZE="4..20"
    export KECCAK_SPONGE_CIRCUIT_SIZE="8..17"
    export LOGIC_CIRCUIT_SIZE="4..21"
    export MEMORY_CIRCUIT_SIZE="17..24"
    export MEMORY_BEFORE_CIRCUIT_SIZE="16..23"
    export MEMORY_AFTER_CIRCUIT_SIZE="7..23"
fi

# Force the working directory to always be the `tools/` directory. 
TOOLS_DIR=$(dirname $(realpath "$0"))

# Set the environment variable to let the binary know that we're running in the project workspace.
export CARGO_WORKSPACE_DIR="${TOOLS_DIR}/../"

PROOF_OUTPUT_DIR="${TOOLS_DIR}/proofs"
OUT_LOG_PATH="${PROOF_OUTPUT_DIR}/b$1_$2.log"
ALWAYS_WRITE_LOGS=0 # Change this to `1` if you always want logs to be written.
TOT_BLOCKS=$(($2-$1+1))

START_BLOCK=$1
END_BLOCK=$2
NODE_RPC_URL=$3
NODE_RPC_TYPE=$4
IGNORE_PREVIOUS_PROOFS=$5
BACKOFF=${6:-0}
RETRIES=${7:-0}

# Sometimes we need to override file logging, e.g. in the CI run
OUTPUT_TO_TERMINAL="${OUTPUT_TO_TERMINAL:-false}"
# Only generate proof by default
RUN_VERIFICATION="${RUN_VERIFICATION:-false}"

# Recommended soft file handle limit. Will warn if it is set lower.
RECOMMENDED_FILE_HANDLE_LIMIT=8192

mkdir -p $PROOF_OUTPUT_DIR

if [ $IGNORE_PREVIOUS_PROOFS ]; then
    # Set checkpoint height to previous block number for the first block in range
    prev_proof_num=$(($1-1))
    PREV_PROOF_EXTRA_ARG="--checkpoint-block-number ${prev_proof_num}"
else
    if [ $1 -gt 1 ]; then
        prev_proof_num=$(($1-1))
        PREV_PROOF_EXTRA_ARG="-f ${PROOF_OUTPUT_DIR}/b${prev_proof_num}.zkproof"
    fi
fi

# Convert hex to decimal parameters
if [[ $START_BLOCK == 0x* ]]; then
    START_BLOCK=$((16#${START_BLOCK#"0x"}))
fi
if [[ $END_BLOCK == 0x* ]]; then
    END_BLOCK=$((16#${END_BLOCK#"0x"}))
fi

# Define block interval
if [ $START_BLOCK == $END_BLOCK ]; then
    BLOCK_INTERVAL=$START_BLOCK
else
    BLOCK_INTERVAL=$START_BLOCK..=$END_BLOCK
fi

# Print out a warning if the we're using `native` and our file descriptor limit is too low. Don't bother if we can't find `ulimit`.
if [ $(command -v ulimit) ] && [ $NODE_RPC_TYPE == "native" ]
then
    file_desc_limit=$(ulimit -n)

    if [[ $file_desc_limit -lt $RECOMMENDED_FILE_HANDLE_LIMIT ]]
    then
        echo "WARNING: Maximum file descriptor limit may be too low to run native mode (current: $file_desc_limit, Recommended: ${RECOMMENDED_FILE_HANDLE_LIMIT}).
        Consider increasing it with:

        ulimit -n ${RECOMMENDED_FILE_HANDLE_LIMIT}"
    fi
fi

# If we set test_only flag, we'll generate a dummy
# proof. This is useful for quickly testing decoding and all of the
# other non-proving code.
if [[ $8 == "test_only" ]]; then
    # test only run
    echo "Proving blocks ${BLOCK_INTERVAL} in a test_only mode now... (Total: ${TOT_BLOCKS})"
    command='cargo r --release --features test_only --bin leader -- --runtime in-memory --load-strategy on-demand rpc --rpc-type "$NODE_RPC_TYPE" --rpc-url "$NODE_RPC_URL" --block-interval $BLOCK_INTERVAL --proof-output-dir $PROOF_OUTPUT_DIR $PREV_PROOF_EXTRA_ARG --backoff "$BACKOFF" --max-retries "$RETRIES" '
    if [ "$OUTPUT_TO_TERMINAL" = true ]; then
        eval $command
        retVal=$?
        echo -e "Proof witness generation finished with result: $retVal"
        exit $retVal
    else
        eval $command > $OUT_LOG_PATH 2>&1
        if grep -q 'All proof witnesses have been generated successfully.' $OUT_LOG_PATH; then
            echo -e "Success - Note this was just a test, not a proof"
            # Remove the log on success if we don't want to keep it.
            if [ $ALWAYS_WRITE_LOGS -ne 1 ]; then
                rm $OUT_LOG_PATH
            fi
            exit
        else
            echo "Failed to create proof witnesses. See ${OUT_LOG_PATH} for more details."
            exit 1
        fi
    fi
else
    # normal run
    echo "Proving blocks ${BLOCK_INTERVAL} now... (Total: ${TOT_BLOCKS})"
    command='cargo r --release --bin leader -- --runtime in-memory --load-strategy on-demand rpc --rpc-type "$NODE_RPC_TYPE" --rpc-url "$3" --block-interval $BLOCK_INTERVAL --proof-output-dir $PROOF_OUTPUT_DIR $PREV_PROOF_EXTRA_ARG --backoff "$BACKOFF" --max-retries "$RETRIES" '
    if [ "$OUTPUT_TO_TERMINAL" = true ]; then
        eval $command
        echo -e "Proof generation finished with result: $?"
    else
        eval $command > $OUT_LOG_PATH 2>&1
        retVal=$?
        if [ $retVal -ne 0 ]; then
            # Some error occurred.
            echo "Block ${i} errored. See ${OUT_LOG_PATH} for more details."
            exit $retVal
        else
            # Remove the log on success if we don't want to keep it.
            if [ $ALWAYS_WRITE_LOGS -ne 1 ]; then
                rm $OUT_LOG_PATH
            fi
        fi
        echo "Successfully generated ${TOT_BLOCKS} proofs!"
    fi
fi


# If we're running the verification, we'll do it here.
if [ "$RUN_VERIFICATION" = true ]; then
  echo "Running the verification"

  proof_file_name=$PROOF_OUTPUT_DIR/b$END_BLOCK.zkproof
  echo "Verifying the proof of the latest block in the interval:" $proof_file_name
  echo [ > $PROOF_OUTPUT_DIR/proofs.json && cat $proof_file_name >> $PROOF_OUTPUT_DIR/proofs.json && echo ] >> $PROOF_OUTPUT_DIR/proofs.json
  cargo r --release --bin verifier -- -f $PROOF_OUTPUT_DIR/proofs.json > $PROOF_OUTPUT_DIR/verify.out 2>&1

  if grep -q 'All proofs verified successfully!' $PROOF_OUTPUT_DIR/verify.out; then
      echo "All proofs verified successfully!";
  else
      echo "there was an issue with proof verification";
      exit 1
  fi
else
  echo "Skipping verification..."
fi<|MERGE_RESOLUTION|>--- conflicted
+++ resolved
@@ -31,11 +31,7 @@
 else
     export ARITHMETIC_CIRCUIT_SIZE="16..21"
     export BYTE_PACKING_CIRCUIT_SIZE="8..21"
-<<<<<<< HEAD
-    export CPU_CIRCUIT_SIZE="10..21"
-=======
     export CPU_CIRCUIT_SIZE="8..21"
->>>>>>> c84b723f
     export KECCAK_CIRCUIT_SIZE="4..20"
     export KECCAK_SPONGE_CIRCUIT_SIZE="8..17"
     export LOGIC_CIRCUIT_SIZE="4..21"
