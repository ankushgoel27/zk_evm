[package]
name = "trace_decoder"
description = "Ethereum node witness -> Prover input"
authors = ["Polygon Zero"]
version = "0.6.0"
edition.workspace = true
license.workspace = true
repository.workspace = true
homepage.workspace = true
keywords.workspace = true

[dependencies]
anyhow.workspace = true
bitflags = { workspace = true }
bitvec = { workspace = true }
bytes = { workspace = true }
ciborium = { workspace = true }
ciborium-io = { workspace = true }
copyvec = "0.2.0"
either = { workspace = true }
enum-as-inner = { workspace = true }
ethereum-types = { workspace = true }
evm_arithmetization = { workspace = true }
hex = { workspace = true }
hex-literal = { workspace = true }
itertools.workspace = true
keccak-hash = { workspace = true }
log = { workspace = true }
mpt_trie = { workspace = true }
nunny = { workspace = true, features = ["serde"] }
plonky2 = { workspace = true }
rlp = { workspace = true }
serde = { workspace = true }
smt_trie = { workspace = true }
stackstack = "0.3.0"
strum = { version = "0.26.3", features = ["derive"] }
thiserror = { workspace = true }
u4 = { workspace = true }
winnow = { workspace = true }
zk_evm_common = { workspace = true }

[dev-dependencies]
alloy = { workspace = true }
criterion = { workspace = true }
plonky2_maybe_rayon = { workspace = true }
pretty_env_logger = { workspace = true }
prover = { workspace = true }
rstest = "0.21.0"
<<<<<<< HEAD
=======
serde_json = { workspace = true }
serde_path_to_error = { workspace = true }
>>>>>>> b2196953

[[bench]]
name = "block_processing"
harness = false<|MERGE_RESOLUTION|>--- conflicted
+++ resolved
@@ -46,11 +46,8 @@
 pretty_env_logger = { workspace = true }
 prover = { workspace = true }
 rstest = "0.21.0"
-<<<<<<< HEAD
-=======
 serde_json = { workspace = true }
 serde_path_to_error = { workspace = true }
->>>>>>> b2196953
 
 [[bench]]
 name = "block_processing"
