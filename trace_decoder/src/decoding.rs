use std::{
    collections::HashMap,
    fmt::{self, Display, Formatter},
    iter::{self, empty, once},
};

use ethereum_types::{Address, H256, U256, U512};
use evm_arithmetization::{
    generation::{mpt::AccountRlp, GenerationInputs, TrieInputs},
    proof::{ExtraBlockData, TrieRoots},
};
use log::trace;
use mpt_trie::{
    nibbles::Nibbles,
    partial_trie::{HashedPartialTrie, Node, PartialTrie},
    special_query::path_for_query,
    trie_ops::{TrieOpError, TrieOpResult},
    trie_subsets::{create_trie_subset, SubsetTrieError},
    utils::{IntoTrieKey, TriePath},
};
use thiserror::Error;

use crate::{
    hash,
    processed_block_trace::{
        NodesUsedByTxn, ProcessedBlockTrace, ProcessedTxnInfo, StateTrieWrites, TxnMetaState,
    },
<<<<<<< HEAD
    OtherBlockData,
=======
    types::{
        HashedAccountAddr, HashedNodeAddr, HashedStorageAddr, HashedStorageAddrNibbles,
        OtherBlockData, TrieRootHash, TxnIdx, EMPTY_ACCOUNT_BYTES_RLPED,
        ZERO_STORAGE_SLOT_VAL_RLPED,
    },
    utils::{eth_to_gwei, hash, optional_field, optional_field_hex, update_val_if_some},
>>>>>>> 43a984d2
};

/// Stores the result of parsing tries. Returns a [TraceParsingError] upon
/// failure.
pub type TraceParsingResult<T> = Result<T, Box<TraceParsingError>>;

const EMPTY_ACCOUNT_BYTES_RLPED: [u8; 70] = [
    248, 68, 128, 128, 160, 86, 232, 31, 23, 27, 204, 85, 166, 255, 131, 69, 230, 146, 192, 248,
    110, 91, 72, 224, 27, 153, 108, 173, 192, 1, 98, 47, 181, 227, 99, 180, 33, 160, 197, 210, 70,
    1, 134, 247, 35, 60, 146, 126, 125, 178, 220, 199, 3, 192, 229, 0, 182, 83, 202, 130, 39, 59,
    123, 250, 216, 4, 93, 133, 164, 112,
];

// This is just `rlp(0)`.
const ZERO_STORAGE_SLOT_VAL_RLPED: [u8; 1] = [128];

/// Represents errors that can occur during the processing of a block trace.
///
/// This struct is intended to encapsulate various kinds of errors that might
/// arise when parsing, validating, or otherwise processing the trace data of
/// blockchain blocks. It could include issues like malformed trace data,
/// inconsistencies found during processing, or any other condition that
/// prevents successful completion of the trace processing task.
#[derive(Debug)]
pub struct TraceParsingError {
    block_num: Option<U256>,
    block_chain_id: Option<U256>,
    txn_idx: Option<usize>,
    addr: Option<Address>,
    h_addr: Option<H256>,
    slot: Option<U512>,
    slot_value: Option<U512>,
    reason: TraceParsingErrorReason, // The original error type
}

impl std::fmt::Display for TraceParsingError {
    fn fmt(&self, f: &mut std::fmt::Formatter) -> std::fmt::Result {
        let h_slot = self.slot.map(|slot| {
            let mut buf = [0u8; 64];
            slot.to_big_endian(&mut buf);
            hash(&buf)
        });
        write!(
            f,
            "Error processing trace: {}\n{}{}{}{}{}{}{}{}",
            self.reason,
            optional_field("Block num", self.block_num),
            optional_field("Block chain id", self.block_chain_id),
            optional_field("Txn idx", self.txn_idx),
            optional_field("Address", self.addr.as_ref()),
            optional_field("Hashed address", self.h_addr.as_ref()),
            optional_field_hex("Slot", self.slot),
            optional_field("Hashed Slot", h_slot),
            optional_field_hex("Slot value", self.slot_value),
        )
    }
}

impl std::error::Error for TraceParsingError {}

impl TraceParsingError {
    /// Function to create a new TraceParsingError with mandatory fields
    fn new(reason: TraceParsingErrorReason) -> Self {
        Self {
            block_num: None,
            block_chain_id: None,
            txn_idx: None,
            addr: None,
            h_addr: None,
            slot: None,
            slot_value: None,
            reason,
        }
    }

    /// Builder method to set block_num
    fn block_num(&mut self, block_num: U256) -> &mut Self {
        self.block_num = Some(block_num);
        self
    }

    /// Builder method to set block_chain_id
    fn block_chain_id(&mut self, block_chain_id: U256) -> &mut Self {
        self.block_chain_id = Some(block_chain_id);
        self
    }

    /// Builder method to set txn_idx
    pub fn txn_idx(&mut self, txn_idx: usize) -> &mut Self {
        self.txn_idx = Some(txn_idx);
        self
    }

    /// Builder method to set addr
    pub fn addr(&mut self, addr: Address) -> &mut Self {
        self.addr = Some(addr);
        self
    }

    /// Builder method to set h_addr
    pub fn h_addr(&mut self, h_addr: H256) -> &mut Self {
        self.h_addr = Some(h_addr);
        self
    }

    /// Builder method to set slot
    pub fn slot(&mut self, slot: U512) -> &mut Self {
        self.slot = Some(slot);
        self
    }

    /// Builder method to set slot_value
    pub fn slot_value(&mut self, slot_value: U512) -> &mut Self {
        self.slot_value = Some(slot_value);
        self
    }
}

/// An error reason for trie parsing.
#[derive(Debug, Error)]
pub enum TraceParsingErrorReason {
    /// Failure to decode an Ethereum Account.
    #[error("Failed to decode RLP bytes ({0}) as an Ethereum account due to the error: {1}")]
    AccountDecode(String, String),

    /// Failure due to trying to access or delete a storage trie missing
    /// from the base trie.
    #[error("Missing account storage trie in base trie when constructing subset partial trie for txn (account: {0:x})")]
    MissingAccountStorageTrie(H256),

    /// Failure due to missing keys when creating a sub-partial trie.
    #[error("Missing key {0:x} when creating sub-partial tries (Trie type: {1})")]
    MissingKeysCreatingSubPartialTrie(Nibbles, TrieType),

    /// Failure due to trying to withdraw from a missing account
    #[error("No account present at {0:x} (hashed: {1:x}) to withdraw {2} Gwei from!")]
    MissingWithdrawalAccount(Address, H256, U256),

    /// Failure due to a trie operation error.
    #[error("Trie operation error: {0}")]
    TrieOpError(TrieOpError),
}

impl From<TrieOpError> for TraceParsingError {
    fn from(err: TrieOpError) -> Self {
        // Convert TrieOpError into TraceParsingError
        TraceParsingError::new(TraceParsingErrorReason::TrieOpError(err))
    }
}
/// An enum to cover all Ethereum trie types (see <https://ethereum.github.io/yellowpaper/paper.pdf> for details).
#[derive(Debug)]
pub enum TrieType {
    /// State trie.
    State,
    /// Storage trie.
    Storage,
    /// Receipt trie.
    Receipt,
    /// Transaction trie.
    Txn,
}

impl Display for TrieType {
    fn fmt(&self, f: &mut Formatter<'_>) -> fmt::Result {
        match self {
            TrieType::State => write!(f, "state"),
            TrieType::Storage => write!(f, "storage"),
            TrieType::Receipt => write!(f, "receipt"),
            TrieType::Txn => write!(f, "transaction"),
        }
    }
}

/// The current state of all tries as we process txn deltas. These are mutated
/// after every txn we process in the trace.
#[derive(Clone, Debug, Default)]
struct PartialTrieState {
    state: HashedPartialTrie,
    storage: HashMap<H256, HashedPartialTrie>,
    txn: HashedPartialTrie,
    receipt: HashedPartialTrie,
}

/// Additional information discovered during delta application.
#[derive(Debug, Default)]
struct TrieDeltaApplicationOutput {
    // During delta application, if a delete occurs, we may have to make sure additional nodes
    // that are not accessed by the txn remain unhashed.
    additional_state_trie_paths_to_not_hash: Vec<Nibbles>,
    additional_storage_trie_paths_to_not_hash: HashMap<H256, Vec<Nibbles>>,
}

impl ProcessedBlockTrace {
    pub fn into_txn_proof_gen_ir(
        self,
        other_data: OtherBlockData,
    ) -> TraceParsingResult<Vec<GenerationInputs>> {
        let mut curr_block_tries = PartialTrieState {
            state: self.tries.state.clone(),
            storage: self.tries.storage.clone(),
            ..Default::default()
        };

        // This is just a copy of `curr_block_tries`.
        let initial_tries_for_dummies = PartialTrieState {
            state: self.tries.state,
            storage: self.tries.storage,
            ..Default::default()
        };

        let mut extra_data = ExtraBlockData {
            checkpoint_state_trie_root: other_data.checkpoint_state_trie_root,
            txn_number_before: U256::zero(),
            txn_number_after: U256::zero(),
            gas_used_before: U256::zero(),
            gas_used_after: U256::zero(),
        };

        // A copy of the initial extra_data possibly needed during padding.
        let extra_data_for_dummies = extra_data.clone();

        let mut txn_gen_inputs = self
            .txn_info
            .into_iter()
            .enumerate()
            .map(|(txn_idx, txn_info)| {
                Self::process_txn_info(
                    txn_idx,
                    txn_info,
                    &mut curr_block_tries,
                    &mut extra_data,
                    &other_data,
                )
                .map_err(|mut e| {
                    e.txn_idx(txn_idx);
                    e
                })
            })
            .collect::<TraceParsingResult<Vec<_>>>()
            .map_err(|mut e| {
                e.block_num(other_data.b_data.b_meta.block_number);
                e.block_chain_id(other_data.b_data.b_meta.block_chain_id);
                e
            })?;

        Self::pad_gen_inputs_with_dummy_inputs_if_needed(
            &mut txn_gen_inputs,
            &other_data,
            &extra_data,
            &extra_data_for_dummies,
            &initial_tries_for_dummies,
            &curr_block_tries,
        );

        if !self.withdrawals.is_empty() {
            Self::add_withdrawals_to_txns(
                &mut txn_gen_inputs,
                &mut curr_block_tries,
                self.withdrawals,
            )?;
        }

        Ok(txn_gen_inputs)
    }

    fn update_txn_and_receipt_tries(
        trie_state: &mut PartialTrieState,
        meta: &TxnMetaState,
        txn_idx: usize,
    ) -> TrieOpResult<()> {
        let txn_k = Nibbles::from_bytes_be(&rlp::encode(&txn_idx)).unwrap();
        trie_state.txn.insert(txn_k, meta.txn_bytes())?;

        trie_state
            .receipt
            .insert(txn_k, meta.receipt_node_bytes.as_ref())
    }

    /// If the account does not have a storage trie or does but is not
    /// accessed by any txns, then we still need to manually create an entry for
    /// them.
    fn init_any_needed_empty_storage_tries<'a>(
        storage_tries: &mut HashMap<H256, HashedPartialTrie>,
        accounts_with_storage: impl Iterator<Item = &'a H256>,
        state_accounts_with_no_accesses_but_storage_tries: &'a HashMap<H256, H256>,
    ) {
        for h_addr in accounts_with_storage {
            if !storage_tries.contains_key(h_addr) {
                let trie = state_accounts_with_no_accesses_but_storage_tries
                    .get(h_addr)
                    .map(|s_root| HashedPartialTrie::new(Node::Hash(*s_root)))
                    .unwrap_or_default();

                storage_tries.insert(*h_addr, trie);
            };
        }
    }

    fn create_minimal_partial_tries_needed_by_txn(
        curr_block_tries: &PartialTrieState,
        nodes_used_by_txn: &NodesUsedByTxn,
        txn_idx: usize,
        delta_application_out: TrieDeltaApplicationOutput,
        _coin_base_addr: &Address,
    ) -> TraceParsingResult<TrieInputs> {
        let state_trie = create_minimal_state_partial_trie(
            &curr_block_tries.state,
            nodes_used_by_txn.state_accesses.iter().cloned(),
            delta_application_out
                .additional_state_trie_paths_to_not_hash
                .into_iter(),
        )?;

        let txn_k = Nibbles::from_bytes_be(&rlp::encode(&txn_idx)).unwrap();

        let transactions_trie =
            create_trie_subset_wrapped(&curr_block_tries.txn, once(txn_k), TrieType::Txn)?;

        let receipts_trie =
            create_trie_subset_wrapped(&curr_block_tries.receipt, once(txn_k), TrieType::Receipt)?;

        let storage_tries = create_minimal_storage_partial_tries(
            &curr_block_tries.storage,
            nodes_used_by_txn.storage_accesses.iter(),
            &delta_application_out.additional_storage_trie_paths_to_not_hash,
        )?;

        Ok(TrieInputs {
            state_trie,
            transactions_trie,
            receipts_trie,
            storage_tries,
        })
    }

    fn apply_deltas_to_trie_state(
        trie_state: &mut PartialTrieState,
        deltas: &NodesUsedByTxn,
    ) -> TraceParsingResult<TrieDeltaApplicationOutput> {
        let mut out = TrieDeltaApplicationOutput::default();

        for (hashed_acc_addr, storage_writes) in deltas.storage_writes.iter() {
            let storage_trie = trie_state.storage.get_mut(hashed_acc_addr).ok_or_else(|| {
                let hashed_acc_addr = *hashed_acc_addr;
                let mut e = TraceParsingError::new(
                    TraceParsingErrorReason::MissingAccountStorageTrie(hashed_acc_addr),
                );
                e.h_addr(hashed_acc_addr);
                e
            })?;

            for (slot, val) in storage_writes
                .iter()
                .map(|(k, v)| (Nibbles::from_h256_be(hash(&k.bytes_be())), v))
            {
                // If we are writing a zero, then we actually need to perform a delete.
                match val == &ZERO_STORAGE_SLOT_VAL_RLPED {
                    false => storage_trie.insert(slot, val.clone()).map_err(|err| {
                        let mut e =
                            TraceParsingError::new(TraceParsingErrorReason::TrieOpError(err));
                        e.slot(U512::from_big_endian(slot.bytes_be().as_slice()));
                        e.slot_value(U512::from_big_endian(val.as_slice()));
                        e
                    })?,
                    true => {
                        if let Some(remaining_slot_key) =
                            Self::delete_node_and_report_remaining_key_if_branch_collapsed(
                                storage_trie,
                                &slot,
                            )
                            .map_err(TraceParsingError::from)?
                        {
                            out.additional_storage_trie_paths_to_not_hash
                                .entry(*hashed_acc_addr)
                                .or_default()
                                .push(remaining_slot_key);
                        }
                    }
                };
            }
        }

        for (hashed_acc_addr, s_trie_writes) in deltas.state_writes.iter() {
            let val_k = Nibbles::from_h256_be(*hashed_acc_addr);

            // If the account was created, then it will not exist in the trie.
            let val_bytes = trie_state
                .state
                .get(val_k)
                .unwrap_or(&EMPTY_ACCOUNT_BYTES_RLPED);

            let mut account = account_from_rlped_bytes(val_bytes)?;

            s_trie_writes.apply_writes_to_state_node(
                &mut account,
                hashed_acc_addr,
                &trie_state.storage,
            )?;

            let updated_account_bytes = rlp::encode(&account);
            trie_state
                .state
                .insert(val_k, updated_account_bytes.to_vec())
                .map_err(TraceParsingError::from)?;
        }

        // Remove any accounts that self-destructed.
        for hashed_addr in deltas.self_destructed_accounts.iter() {
            let k = Nibbles::from_h256_be(*hashed_addr);

            trie_state.storage.remove(hashed_addr).ok_or_else(|| {
                let hashed_addr = *hashed_addr;
                let mut e = TraceParsingError::new(
                    TraceParsingErrorReason::MissingAccountStorageTrie(hashed_addr),
                );
                e.h_addr(hashed_addr);
                e
            })?;

            // TODO: Once the mechanism for resolving code hashes settles, we probably want
            // to also delete the code hash mapping here as well...

            if let Some(remaining_account_key) =
                Self::delete_node_and_report_remaining_key_if_branch_collapsed(
                    &mut trie_state.state,
                    &k,
                )
                .map_err(TraceParsingError::from)?
            {
                out.additional_state_trie_paths_to_not_hash
                    .push(remaining_account_key);
            }
        }

        Ok(out)
    }

    fn get_trie_trace(trie: &HashedPartialTrie, k: &Nibbles) -> TriePath {
        path_for_query(trie, *k, true).collect()
    }

    /// If a branch collapse occurred after a delete, then we must ensure that
    /// the other single child that remains also is not hashed when passed into
    /// plonky2. Returns the key to the remaining child if a collapse occurred.
    fn delete_node_and_report_remaining_key_if_branch_collapsed(
        trie: &mut HashedPartialTrie,
        delete_k: &Nibbles,
    ) -> TrieOpResult<Option<Nibbles>> {
        let old_trace = Self::get_trie_trace(trie, delete_k);
        trie.delete(*delete_k)?;
        let new_trace = Self::get_trie_trace(trie, delete_k);

        Ok(Self::node_deletion_resulted_in_a_branch_collapse(
            &old_trace, &new_trace,
        ))
    }

    /// Comparing the path of the deleted key before and after the deletion,
    /// determine if the deletion resulted in a branch collapsing into a leaf or
    /// extension node, and return the path to the remaining child if this
    /// occurred.
    fn node_deletion_resulted_in_a_branch_collapse(
        old_path: &TriePath,
        new_path: &TriePath,
    ) -> Option<Nibbles> {
        // Collapse requires at least 2 nodes.
        if old_path.0.len() < 2 {
            return None;
        }

        // If the node path length decreased after the delete, then a collapse occurred.
        // As an aside, note that while it's true that the branch could have collapsed
        // into an extension node with multiple nodes below it, the query logic will
        // always stop at most one node after the keys diverge, which guarantees that
        // the new trie path will always be shorter if a collapse occurred.
        let branch_collapse_occurred = old_path.0.len() > new_path.0.len();

        // Now we need to determine the key of the only remaining node after the
        // collapse.
        branch_collapse_occurred.then(|| new_path.iter().into_key())
    }

    /// Pads a generated IR vec with additional "dummy" entries if needed.
    /// We need to ensure that generated IR always has at least `2` elements,
    /// and if there are only `0` or `1` elements, then we need to pad so
    /// that we have two entries in total. These dummy entries serve only to
    /// allow the proof generation process to finish. Specifically, we need
    /// at least two entries to generate an agg proof, and we need an agg
    /// proof to generate a block proof. These entries do not mutate state.
    fn pad_gen_inputs_with_dummy_inputs_if_needed(
        gen_inputs: &mut Vec<GenerationInputs>,
        other_data: &OtherBlockData,
        final_extra_data: &ExtraBlockData,
        initial_extra_data: &ExtraBlockData,
        initial_tries: &PartialTrieState,
        final_tries: &PartialTrieState,
    ) {
        match gen_inputs.len() {
            0 => {
                debug_assert!(initial_tries.state == final_tries.state);
                debug_assert!(initial_extra_data == final_extra_data);
                // We need to pad with two dummy entries.
                gen_inputs.extend(create_dummy_txn_pair_for_empty_block(
                    other_data,
                    final_extra_data,
                    initial_tries,
                ));
            }
            1 => {
                // We just need one dummy entry.
                // The dummy proof will be prepended to the actual txn.
                let dummy_txn =
                    create_dummy_gen_input(other_data, initial_extra_data, initial_tries);
                gen_inputs.insert(0, dummy_txn)
            }
            _ => (),
        }
    }

    /// The withdrawals are always in the final ir payload.
    fn add_withdrawals_to_txns(
        txn_ir: &mut [GenerationInputs],
        final_trie_state: &mut PartialTrieState,
        mut withdrawals: Vec<(Address, U256)>,
    ) -> TraceParsingResult<()> {
        // Scale withdrawals amounts.
        for (_addr, amt) in withdrawals.iter_mut() {
            *amt = eth_to_gwei(*amt)
        }

        let withdrawals_with_hashed_addrs_iter = || {
            withdrawals
                .iter()
                .map(|(addr, v)| (*addr, hash(addr.as_bytes()), *v))
        };

        let last_inputs = txn_ir
            .last_mut()
            .expect("We cannot have an empty list of payloads.");

        if last_inputs.signed_txn.is_none() {
            // This is a dummy payload, hence it does not contain yet
            // state accesses to the withdrawal addresses.
            let withdrawal_addrs =
                withdrawals_with_hashed_addrs_iter().map(|(_, h_addr, _)| h_addr);
            last_inputs.tries.state_trie = create_minimal_state_partial_trie(
                &final_trie_state.state,
                withdrawal_addrs,
                iter::empty(),
            )?;
        }

        Self::update_trie_state_from_withdrawals(
            withdrawals_with_hashed_addrs_iter(),
            &mut final_trie_state.state,
        )?;

        last_inputs.withdrawals = withdrawals;
        last_inputs.trie_roots_after.state_root = final_trie_state.state.hash();

        Ok(())
    }

    /// Withdrawals update balances in the account trie, so we need to update
    /// our local trie state.
    fn update_trie_state_from_withdrawals<'a>(
        withdrawals: impl IntoIterator<Item = (Address, H256, U256)> + 'a,
        state: &mut HashedPartialTrie,
    ) -> TraceParsingResult<()> {
        for (addr, h_addr, amt) in withdrawals {
            let h_addr_nibs = Nibbles::from_h256_be(h_addr);

            let acc_bytes = state.get(h_addr_nibs).ok_or_else(|| {
                let mut e = TraceParsingError::new(
                    TraceParsingErrorReason::MissingWithdrawalAccount(addr, h_addr, amt),
                );
                e.addr(addr);
                e.h_addr(h_addr);
                e
            })?;
            let mut acc_data = account_from_rlped_bytes(acc_bytes)?;

            acc_data.balance += amt;

            state
                .insert(h_addr_nibs, rlp::encode(&acc_data).to_vec())
                .map_err(TraceParsingError::from)?;
        }

        Ok(())
    }

    /// Processes a single transaction in the trace.
    fn process_txn_info(
        txn_idx: usize,
        txn_info: ProcessedTxnInfo,
        curr_block_tries: &mut PartialTrieState,
        extra_data: &mut ExtraBlockData,
        other_data: &OtherBlockData,
    ) -> TraceParsingResult<GenerationInputs> {
        trace!("Generating proof IR for txn {}...", txn_idx);

        Self::init_any_needed_empty_storage_tries(
            &mut curr_block_tries.storage,
            txn_info
                .nodes_used_by_txn
                .storage_accesses
                .iter()
                .map(|(k, _)| k),
            &txn_info
                .nodes_used_by_txn
                .state_accounts_with_no_accesses_but_storage_tries,
        );
        // For each non-dummy txn, we increment `txn_number_after` by 1, and
        // update `gas_used_after` accordingly.
        extra_data.txn_number_after += U256::one();
        extra_data.gas_used_after += txn_info.meta.gas_used.into();

        // Because we need to run delta application before creating the minimal
        // sub-tries (we need to detect if deletes collapsed any branches), we need to
        // do this clone every iteration.
        let tries_at_start_of_txn = curr_block_tries.clone();

        Self::update_txn_and_receipt_tries(curr_block_tries, &txn_info.meta, txn_idx)
            .map_err(TraceParsingError::from)?;

        let delta_out =
            Self::apply_deltas_to_trie_state(curr_block_tries, &txn_info.nodes_used_by_txn)?;

        let tries = Self::create_minimal_partial_tries_needed_by_txn(
            &tries_at_start_of_txn,
            &txn_info.nodes_used_by_txn,
            txn_idx,
            delta_out,
            &other_data.b_data.b_meta.block_beneficiary,
        )?;

        let trie_roots_after = calculate_trie_input_hashes(curr_block_tries);
        let gen_inputs = GenerationInputs {
            txn_number_before: extra_data.txn_number_before,
            gas_used_before: extra_data.gas_used_before,
            gas_used_after: extra_data.gas_used_after,
            signed_txn: txn_info.meta.txn_bytes,
            withdrawals: Vec::default(), /* Only ever set in a dummy txn at the end of
                                          * the block (see `[add_withdrawals_to_txns]`
                                          * for more info). */
            tries,
            trie_roots_after,
            checkpoint_state_trie_root: extra_data.checkpoint_state_trie_root,
            contract_code: txn_info.contract_code_accessed,
            block_metadata: other_data.b_data.b_meta.clone(),
            block_hashes: other_data.b_data.b_hashes.clone(),
        };

        // After processing a transaction, we update the remaining accumulators
        // for the next transaction.
        extra_data.txn_number_before += U256::one();
        extra_data.gas_used_before = extra_data.gas_used_after;

        Ok(gen_inputs)
    }
}

impl StateTrieWrites {
    fn apply_writes_to_state_node(
        &self,
        state_node: &mut AccountRlp,
        h_addr: &H256,
        acc_storage_tries: &HashMap<H256, HashedPartialTrie>,
    ) -> TraceParsingResult<()> {
        let storage_root_hash_change = match self.storage_trie_change {
            false => None,
            true => {
                let storage_trie = acc_storage_tries.get(h_addr).ok_or_else(|| {
                    let h_addr = *h_addr;
                    let mut e = TraceParsingError::new(
                        TraceParsingErrorReason::MissingAccountStorageTrie(h_addr),
                    );
                    e.h_addr(h_addr);
                    e
                })?;

                Some(storage_trie.hash())
            }
        };

        update_val_if_some(&mut state_node.balance, self.balance);
        update_val_if_some(&mut state_node.nonce, self.nonce);
        update_val_if_some(&mut state_node.storage_root, storage_root_hash_change);
        update_val_if_some(&mut state_node.code_hash, self.code_hash);

        Ok(())
    }
}

fn calculate_trie_input_hashes(t_inputs: &PartialTrieState) -> TrieRoots {
    TrieRoots {
        state_root: t_inputs.state.hash(),
        transactions_root: t_inputs.txn.hash(),
        receipts_root: t_inputs.receipt.hash(),
    }
}

// We really want to get a trie with just a hash node here, and this is an easy
// way to do it.
fn create_fully_hashed_out_sub_partial_trie(trie: &HashedPartialTrie) -> HashedPartialTrie {
    // Impossible to actually fail with an empty iter.
    create_trie_subset(trie, empty::<Nibbles>()).unwrap()
}

fn create_dummy_txn_pair_for_empty_block(
    other_data: &OtherBlockData,
    extra_data: &ExtraBlockData,
    final_tries: &PartialTrieState,
) -> [GenerationInputs; 2] {
    [
        create_dummy_gen_input(other_data, extra_data, final_tries),
        create_dummy_gen_input(other_data, extra_data, final_tries),
    ]
}

fn create_dummy_gen_input(
    other_data: &OtherBlockData,
    extra_data: &ExtraBlockData,
    final_tries: &PartialTrieState,
) -> GenerationInputs {
    let sub_tries = create_dummy_proof_trie_inputs(
        final_tries,
        create_fully_hashed_out_sub_partial_trie(&final_tries.state),
    );
    create_dummy_gen_input_common(other_data, extra_data, sub_tries)
}

fn create_dummy_gen_input_common(
    other_data: &OtherBlockData,
    extra_data: &ExtraBlockData,
    sub_tries: TrieInputs,
) -> GenerationInputs {
    let trie_roots_after = TrieRoots {
        state_root: sub_tries.state_trie.hash(),
        transactions_root: sub_tries.transactions_trie.hash(),
        receipts_root: sub_tries.receipts_trie.hash(),
    };

    // Sanity checks
    assert_eq!(
        extra_data.txn_number_before, extra_data.txn_number_after,
        "Txn numbers before/after differ in a dummy payload with no txn!"
    );
    assert_eq!(
        extra_data.gas_used_before, extra_data.gas_used_after,
        "Gas used before/after differ in a dummy payload with no txn!"
    );

    GenerationInputs {
        signed_txn: None,
        tries: sub_tries,
        trie_roots_after,
        checkpoint_state_trie_root: extra_data.checkpoint_state_trie_root,
        block_metadata: other_data.b_data.b_meta.clone(),
        block_hashes: other_data.b_data.b_hashes.clone(),
        txn_number_before: extra_data.txn_number_before,
        gas_used_before: extra_data.gas_used_before,
        gas_used_after: extra_data.gas_used_after,
        contract_code: HashMap::default(),
        withdrawals: vec![], // this is set after creating dummy payloads
    }
}

fn create_dummy_proof_trie_inputs(
    final_tries_at_end_of_block: &PartialTrieState,
    state_trie: HashedPartialTrie,
) -> TrieInputs {
    let partial_sub_storage_tries: Vec<_> = final_tries_at_end_of_block
        .storage
        .iter()
        .map(|(hashed_acc_addr, s_trie)| {
            (
                *hashed_acc_addr,
                create_fully_hashed_out_sub_partial_trie(s_trie),
            )
        })
        .collect();

    TrieInputs {
        state_trie,
        transactions_trie: create_fully_hashed_out_sub_partial_trie(
            &final_tries_at_end_of_block.txn,
        ),
        receipts_trie: create_fully_hashed_out_sub_partial_trie(
            &final_tries_at_end_of_block.receipt,
        ),
        storage_tries: partial_sub_storage_tries,
    }
}

fn create_minimal_state_partial_trie(
    state_trie: &HashedPartialTrie,
    state_accesses: impl Iterator<Item = H256>,
    additional_state_trie_paths_to_not_hash: impl Iterator<Item = Nibbles>,
) -> TraceParsingResult<HashedPartialTrie> {
    create_trie_subset_wrapped(
        state_trie,
        state_accesses
            .into_iter()
            .map(Nibbles::from_h256_be)
            .chain(additional_state_trie_paths_to_not_hash),
        TrieType::State,
    )
}

// TODO!!!: We really need to be appending the empty storage tries to the base
// trie somewhere else! This is a big hack!
fn create_minimal_storage_partial_tries<'a>(
    storage_tries: &HashMap<H256, HashedPartialTrie>,
    accesses_per_account: impl Iterator<Item = &'a (H256, Vec<Nibbles>)>,
    additional_storage_trie_paths_to_not_hash: &HashMap<H256, Vec<Nibbles>>,
) -> TraceParsingResult<Vec<(H256, HashedPartialTrie)>> {
    accesses_per_account
        .map(|(h_addr, mem_accesses)| {
            // Guaranteed to exist due to calling `init_any_needed_empty_storage_tries`
            // earlier on.
            let base_storage_trie = &storage_tries[h_addr];

            let storage_slots_to_not_hash = mem_accesses.iter().cloned().chain(
                additional_storage_trie_paths_to_not_hash
                    .get(h_addr)
                    .into_iter()
                    .flat_map(|slots| slots.iter().cloned()),
            );

            let partial_storage_trie = create_trie_subset_wrapped(
                base_storage_trie,
                storage_slots_to_not_hash,
                TrieType::Storage,
            )?;

            Ok((*h_addr, partial_storage_trie))
        })
        .collect::<TraceParsingResult<_>>()
}

fn create_trie_subset_wrapped(
    trie: &HashedPartialTrie,
    accesses: impl Iterator<Item = Nibbles>,
    trie_type: TrieType,
) -> TraceParsingResult<HashedPartialTrie> {
    create_trie_subset(trie, accesses).map_err(|trie_err| {
        let key = match trie_err {
            SubsetTrieError::UnexpectedKey(key, _) => key,
        };

        Box::new(TraceParsingError::new(
            TraceParsingErrorReason::MissingKeysCreatingSubPartialTrie(key, trie_type),
        ))
    })
}

fn account_from_rlped_bytes(bytes: &[u8]) -> TraceParsingResult<AccountRlp> {
    rlp::decode(bytes).map_err(|err| {
        Box::new(TraceParsingError::new(
            TraceParsingErrorReason::AccountDecode(hex::encode(bytes), err.to_string()),
        ))
    })
}

impl TxnMetaState {
    fn txn_bytes(&self) -> Vec<u8> {
        match self.txn_bytes.as_ref() {
            Some(v) => v.clone(),
            None => Vec::default(),
        }
    }
}

fn update_val_if_some<T>(target: &mut T, opt: Option<T>) {
    if let Some(new_val) = opt {
        *target = new_val;
    }
}

fn optional_field<T: std::fmt::Debug>(label: &str, value: Option<T>) -> String {
    value.map_or(String::new(), |v| format!("{}: {:?}\n", label, v))
}

fn optional_field_hex<T: std::fmt::UpperHex>(label: &str, value: Option<T>) -> String {
    value.map_or(String::new(), |v| format!("{}: 0x{:064X}\n", label, v))
}<|MERGE_RESOLUTION|>--- conflicted
+++ resolved
@@ -25,16 +25,7 @@
     processed_block_trace::{
         NodesUsedByTxn, ProcessedBlockTrace, ProcessedTxnInfo, StateTrieWrites, TxnMetaState,
     },
-<<<<<<< HEAD
     OtherBlockData,
-=======
-    types::{
-        HashedAccountAddr, HashedNodeAddr, HashedStorageAddr, HashedStorageAddrNibbles,
-        OtherBlockData, TrieRootHash, TxnIdx, EMPTY_ACCOUNT_BYTES_RLPED,
-        ZERO_STORAGE_SLOT_VAL_RLPED,
-    },
-    utils::{eth_to_gwei, hash, optional_field, optional_field_hex, update_val_if_some},
->>>>>>> 43a984d2
 };
 
 /// Stores the result of parsing tries. Returns a [TraceParsingError] upon
@@ -922,4 +913,9 @@
 
 fn optional_field_hex<T: std::fmt::UpperHex>(label: &str, value: Option<T>) -> String {
     value.map_or(String::new(), |v| format!("{}: 0x{:064X}\n", label, v))
+}
+
+fn eth_to_gwei(eth: U256) -> U256 {
+    // 1 ether = 10^9 gwei.
+    eth * U256::from(10).pow(9.into())
 }