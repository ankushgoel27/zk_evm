<<<<<<< HEAD
use std::{
    cmp::min,
    collections::HashMap,
    fmt::{self, Display, Formatter},
    iter::{self, empty},
    ops::Range,
};
=======
use std::collections::HashMap;
>>>>>>> e7e83ded

use anyhow::{anyhow, Context as _};
use ethereum_types::{Address, BigEndianHash, H256, U256, U512};
use evm_arithmetization::{
    generation::{
        mpt::{decode_receipt, AccountRlp},
        GenerationInputs, TrieInputs,
    },
    proof::{BlockMetadata, ExtraBlockData, TrieRoots},
    testing_utils::{BEACON_ROOTS_CONTRACT_ADDRESS_HASHED, HISTORY_BUFFER_LENGTH},
};
use mpt_trie::{
    nibbles::Nibbles,
    partial_trie::{HashedPartialTrie, PartialTrie as _},
    special_query::path_for_query,
    utils::{IntoTrieKey as _, TriePath},
};

use crate::{
    hash,
    processed_block_trace::{
        NodesUsedByTxn, ProcessedBlockTrace, ProcessedTxnInfo, StateTrieWrites, TxnMetaState,
    },
    typed_mpt::{ReceiptTrie, StateTrie, StorageTrie, TransactionTrie, TrieKey},
    OtherBlockData, PartialTriePreImages,
};

/// The current state of all tries as we process txn deltas. These are mutated
/// after every txn we process in the trace.
#[derive(Clone, Debug, Default)]
struct PartialTrieState {
    state: StateTrie,
    storage: HashMap<H256, StorageTrie>,
    txn: TransactionTrie,
    receipt: ReceiptTrie,
}

/// Additional information discovered during delta application.
#[derive(Debug, Default)]
struct TrieDeltaApplicationOutput {
    // During delta application, if a delete occurs, we may have to make sure additional nodes
    // that are not accessed by the txn remain unhashed.
    additional_state_trie_paths_to_not_hash: Vec<TrieKey>,
    additional_storage_trie_paths_to_not_hash: HashMap<H256, Vec<TrieKey>>,
}

<<<<<<< HEAD
impl ProcessedBlockTrace {
    pub(crate) fn into_txn_proof_gen_ir(
        self,
        other_data: OtherBlockData,
        batch_size: usize,
    ) -> TraceParsingResult<Vec<GenerationInputs>> {
        let mut curr_block_tries = PartialTrieState {
            state: self.tries.state.clone(),
            storage: self.tries.storage.clone(),
            ..Default::default()
        };

        // This is just a copy of `curr_block_tries`.
        let initial_tries_for_dummies = PartialTrieState {
            state: self.tries.state,
            storage: self.tries.storage,
            ..Default::default()
        };
=======
pub fn into_txn_proof_gen_ir(
    ProcessedBlockTrace {
        tries: PartialTriePreImages { state, storage },
        txn_info,
        withdrawals,
    }: ProcessedBlockTrace,
    other_data: OtherBlockData,
) -> anyhow::Result<Vec<GenerationInputs>> {
    let mut curr_block_tries = PartialTrieState {
        state: state.clone(),
        storage: storage.iter().map(|(k, v)| (*k, v.clone())).collect(),
        ..Default::default()
    };
>>>>>>> e7e83ded

    let mut extra_data = ExtraBlockData {
        checkpoint_state_trie_root: other_data.checkpoint_state_trie_root,
        txn_number_before: U256::zero(),
        txn_number_after: U256::zero(),
        gas_used_before: U256::zero(),
        gas_used_after: U256::zero(),
    };

    // Dummy payloads do not increment this accumulator.
    // For actual transactions, it will match their position in the block.
    let mut txn_idx = 0;

<<<<<<< HEAD
        let num_txs = self
            .txn_info
            .iter()
            .map(|tx_info| tx_info.meta.len())
            .sum::<usize>();

        let mut txn_gen_inputs = self
            .txn_info
            .into_iter()
            .enumerate()
            .map(|(txn_idx, txn_info)| {
                let txn_range =
                    (txn_idx * batch_size)..min(txn_idx * batch_size + batch_size, num_txs);

                Self::process_txn_info(
                    txn_range,
                    txn_info,
                    &mut curr_block_tries,
                    &mut extra_data,
                    &other_data,
                )
                .map_err(|mut e| {
                    e.txn_idx(txn_idx);
                    e
                })
            })
            .collect::<TraceParsingResult<Vec<_>>>()
            .map_err(|mut e| {
                e.block_num(other_data.b_data.b_meta.block_number);
                e.block_chain_id(other_data.b_data.b_meta.block_chain_id);
                e
            })?;

        Self::pad_gen_inputs_with_dummy_inputs_if_needed(
            &mut txn_gen_inputs,
            &other_data,
            &extra_data,
            &extra_data_for_dummies,
            &initial_tries_for_dummies,
            &curr_block_tries,
        );

        if !self.withdrawals.is_empty() {
            Self::add_withdrawals_to_txns(
                &mut txn_gen_inputs,
                &mut curr_block_tries,
                self.withdrawals,
            )?;
        }
=======
    let mut txn_gen_inputs = txn_info
        .into_iter()
        .map(|txn_info| {
            let is_initial_payload = txn_idx == 0;
>>>>>>> e7e83ded

            let current_idx = txn_idx;
            if !txn_info.meta.is_dummy() {
                txn_idx += 1;
            }

            process_txn_info(
                current_idx,
                is_initial_payload,
                txn_info,
                &mut curr_block_tries,
                &mut extra_data,
                &other_data,
            )
            .context(format!("at transaction index {}", current_idx))
        })
        .collect::<anyhow::Result<Vec<_>>>()
        .context(format!(
            "at block num {} with chain id {}",
            other_data.b_data.b_meta.block_number, other_data.b_data.b_meta.block_chain_id
        ))?;

    if !withdrawals.is_empty() {
        add_withdrawals_to_txns(&mut txn_gen_inputs, &mut curr_block_tries, withdrawals)?;
    }

    Ok(txn_gen_inputs)
}

/// Cancun HF specific: At the start of a block, prior txn execution, we
/// need to update the storage of the beacon block root contract.
// See <https://eips.ethereum.org/EIPS/eip-4788>.
fn update_beacon_block_root_contract_storage(
    trie_state: &mut PartialTrieState,
    delta_out: &mut TrieDeltaApplicationOutput,
    nodes_used: &mut NodesUsedByTxn,
    block_data: &BlockMetadata,
) -> anyhow::Result<()> {
    const HISTORY_BUFFER_LENGTH_MOD: U256 = U256([HISTORY_BUFFER_LENGTH.1, 0, 0, 0]);
    const ADDRESS: H256 = H256(BEACON_ROOTS_CONTRACT_ADDRESS_HASHED);

    let timestamp_idx = block_data.block_timestamp % HISTORY_BUFFER_LENGTH_MOD;
    let timestamp = rlp::encode(&block_data.block_timestamp).to_vec();

    let root_idx = timestamp_idx + HISTORY_BUFFER_LENGTH_MOD;
    let calldata = rlp::encode(&U256::from_big_endian(
        &block_data.parent_beacon_block_root.0,
    ))
    .to_vec();

    let storage_trie = trie_state
        .storage
        .get_mut(&ADDRESS)
        .context(format!("missing account storage trie {:x}", ADDRESS))?;

    let mut slots_nibbles = vec![];

    for (ix, val) in [(timestamp_idx, timestamp), (root_idx, calldata)] {
        // TODO(0xaatif): https://github.com/0xPolygonZero/zk_evm/issues/275
        //                document this
        let slot = TrieKey::from_nibbles(Nibbles::from_h256_be(hash(
            Nibbles::from_h256_be(H256::from_uint(&ix)).bytes_be(),
        )));

        slots_nibbles.push(slot);

        // If we are writing a zero, then we actually need to perform a delete.
        match val == ZERO_STORAGE_SLOT_VAL_RLPED {
            false => {
                storage_trie.insert(slot, val.clone()).context(format!(
                    "at slot {:?} with value {}",
                    slot,
                    U512::from_big_endian(val.as_slice())
                ))?;

                delta_out
                    .additional_storage_trie_paths_to_not_hash
                    .entry(ADDRESS)
                    .or_default()
                    .push(slot);
            }
            true => {
                if let Ok(Some(remaining_slot_key)) =
                    delete_node_and_report_remaining_key_if_branch_collapsed(
                        storage_trie.as_mut_hashed_partial_trie_unchecked(),
                        &slot,
                    )
                {
                    delta_out
                        .additional_storage_trie_paths_to_not_hash
                        .entry(ADDRESS)
                        .or_default()
                        .push(remaining_slot_key);
                }
            }
        }
    }

<<<<<<< HEAD
    fn create_minimal_partial_tries_needed_by_txn(
        curr_block_tries: &PartialTrieState,
        nodes_used_by_txn: &NodesUsedByTxn,
        txn_range: Range<TxnIdx>,
        delta_application_out: TrieDeltaApplicationOutput,
        _coin_base_addr: &Address,
    ) -> TraceParsingResult<TrieInputs> {
        let state_trie = create_minimal_state_partial_trie(
            &curr_block_tries.state,
            nodes_used_by_txn.state_accesses.iter().cloned(),
            delta_application_out
                .additional_state_trie_paths_to_not_hash
                .into_iter(),
        )?;

        let txn_nibbles =
            txn_range.map(|txn_idx| Nibbles::from_bytes_be(&rlp::encode(&txn_idx)).unwrap());

        let transactions_trie =
            create_trie_subset_wrapped(&curr_block_tries.txn, txn_nibbles.clone(), TrieType::Txn)?;

        let receipts_trie =
            create_trie_subset_wrapped(&curr_block_tries.receipt, txn_nibbles, TrieType::Receipt)?;

        let storage_tries = create_minimal_storage_partial_tries(
            &curr_block_tries.storage,
            nodes_used_by_txn.storage_accesses.clone().into_iter(),
            &delta_application_out.additional_storage_trie_paths_to_not_hash,
        )?;
=======
    nodes_used.storage_accesses.push((ADDRESS, slots_nibbles));

    let addr_nibbles = TrieKey::from_hash(ADDRESS);
    delta_out
        .additional_state_trie_paths_to_not_hash
        .push(addr_nibbles);
    let mut account = trie_state
        .state
        .get_by_key(addr_nibbles)
        .context(format!("missing account storage trie {:x}", ADDRESS))?;

    account.storage_root = storage_trie.root();

    trie_state
        .state
        .insert_by_key(addr_nibbles, account)
        // TODO(0xaatif): https://github.com/0xPolygonZero/zk_evm/issues/275
        //                Add an entry API
        .expect("insert must succeed with the same key as a successful `get`");

    Ok(())
}
>>>>>>> e7e83ded

fn update_txn_and_receipt_tries(
    trie_state: &mut PartialTrieState,
    meta: &TxnMetaState,
    txn_idx: usize,
) -> anyhow::Result<()> {
    if meta.is_dummy() {
        // This is a dummy payload, that does not mutate these tries.
        return Ok(());
    }

    trie_state.txn.insert(txn_idx, meta.txn_bytes())?;
    trie_state
        .receipt
        .insert(txn_idx, meta.receipt_node_bytes.clone())?;
    Ok(())
}

/// If the account does not have a storage trie or does but is not
/// accessed by any txns, then we still need to manually create an entry for
/// them.
fn init_any_needed_empty_storage_tries<'a>(
    storage_tries: &mut HashMap<H256, StorageTrie>,
    accounts_with_storage: impl Iterator<Item = &'a H256>,
    state_accounts_with_no_accesses_but_storage_tries: &'a HashMap<H256, H256>,
) {
    for h_addr in accounts_with_storage {
        if !storage_tries.contains_key(h_addr) {
            let trie = state_accounts_with_no_accesses_but_storage_tries
                .get(h_addr)
                .map(|s_root| {
                    let mut it = StorageTrie::default();
                    it.insert_hash(TrieKey::default(), *s_root)
                        .expect("empty trie insert cannot fail");
                    it
                })
                .unwrap_or_default();

            storage_tries.insert(*h_addr, trie);
        };
    }
}

fn create_minimal_partial_tries_needed_by_txn(
    curr_block_tries: &PartialTrieState,
    nodes_used_by_txn: &NodesUsedByTxn,
    txn_idx: usize,
    delta_application_out: TrieDeltaApplicationOutput,
) -> anyhow::Result<TrieInputs> {
    let state_trie = create_minimal_state_partial_trie(
        &curr_block_tries.state,
        nodes_used_by_txn.state_accesses.iter().cloned(),
        delta_application_out
            .additional_state_trie_paths_to_not_hash
            .into_iter(),
    )?
    .as_hashed_partial_trie()
    .clone();

    let txn_k = TrieKey::from_txn_ix(txn_idx);

    let transactions_trie = create_trie_subset_wrapped(
        curr_block_tries.txn.as_hashed_partial_trie(),
        [txn_k],
        TrieType::Txn,
    )?;

    let receipts_trie = create_trie_subset_wrapped(
        curr_block_tries.receipt.as_hashed_partial_trie(),
        [txn_k],
        TrieType::Receipt,
    )?;

    let storage_tries = create_minimal_storage_partial_tries(
        &curr_block_tries.storage,
        &nodes_used_by_txn.storage_accesses,
        &delta_application_out.additional_storage_trie_paths_to_not_hash,
    )?;

    Ok(TrieInputs {
        state_trie,
        transactions_trie,
        receipts_trie,
        storage_tries,
    })
}

fn apply_deltas_to_trie_state(
    trie_state: &mut PartialTrieState,
    deltas: &NodesUsedByTxn,
    meta: &TxnMetaState,
) -> anyhow::Result<TrieDeltaApplicationOutput> {
    let mut out = TrieDeltaApplicationOutput::default();

    for (hashed_acc_addr, storage_writes) in &deltas.storage_writes {
        let storage_trie = trie_state
            .storage
            .get_mut(hashed_acc_addr)
            .context(format!(
                "missing account storage trie {:x}",
                hashed_acc_addr
            ))?;

        for (key, val) in storage_writes {
            let slot = TrieKey::from_hash(hash(key.into_nibbles().bytes_be()));
            // If we are writing a zero, then we actually need to perform a delete.
            match val == &ZERO_STORAGE_SLOT_VAL_RLPED {
                false => {
                    storage_trie.insert(slot, val.clone()).context(format!(
                        "at slot {:?} with value {}",
                        slot,
                        U512::from_big_endian(val.as_slice())
                    ))?;
                }
                true => {
                    if let Some(remaining_slot_key) =
                        delete_node_and_report_remaining_key_if_branch_collapsed(
                            storage_trie.as_mut_hashed_partial_trie_unchecked(),
                            &slot,
                        )?
                    {
                        out.additional_storage_trie_paths_to_not_hash
                            .entry(*hashed_acc_addr)
                            .or_default()
                            .push(remaining_slot_key);
                    }
                }
            };
        }
    }

    for (hashed_acc_addr, s_trie_writes) in &deltas.state_writes {
        let val_k = TrieKey::from_hash(*hashed_acc_addr);

        // If the account was created, then it will not exist in the trie yet.
        let is_created = !trie_state.state.contains(val_k);
        let mut account = trie_state.state.get_by_key(val_k).unwrap_or_default();

        s_trie_writes.apply_writes_to_state_node(
            &mut account,
            hashed_acc_addr,
            &trie_state.storage,
        )?;

        if is_created {
            // If the account did not exist prior this transaction, we
            // need to make sure the transaction didn't revert.

            // Check status in the receipt.
            let (_, _, receipt) = decode_receipt(&meta.receipt_node_bytes)
                .map_err(|_| anyhow!("couldn't RLP-decode receipt node bytes"))?;

            if !receipt.status {
                // The transaction failed, hence any created account should be removed.
                trie_state.state.remove(val_k)?;
                trie_state.storage.remove(hashed_acc_addr);
                continue;
            }
        }
        trie_state.state.insert_by_key(val_k, account)?;
    }

    // Remove any accounts that self-destructed.
    for hashed_acc_addr in deltas.self_destructed_accounts.iter() {
        let val_k = TrieKey::from_hash(*hashed_acc_addr);

        trie_state.storage.remove(hashed_acc_addr);

<<<<<<< HEAD
        let last_inputs = txn_ir
            .last_mut()
            .expect("We cannot have an empty list of payloads.");

        if last_inputs.signed_txns.is_empty() {
            // This is a dummy payload, hence it does not contain yet
            // state accesses to the withdrawal addresses.
            let withdrawal_addrs =
                withdrawals_with_hashed_addrs_iter().map(|(_, h_addr, _)| h_addr);
            last_inputs.tries.state_trie = create_minimal_state_partial_trie(
                &final_trie_state.state,
                withdrawal_addrs,
                iter::empty(),
            )?;
=======
        if let Some(remaining_account_key) =
            delete_node_and_report_remaining_key_if_branch_collapsed(
                trie_state.state.as_mut_hashed_partial_trie_unchecked(),
                &val_k,
            )?
        {
            out.additional_state_trie_paths_to_not_hash
                .push(remaining_account_key);
>>>>>>> e7e83ded
        }
    }

    Ok(out)
}

fn get_trie_trace(trie: &HashedPartialTrie, k: &Nibbles) -> TriePath {
    path_for_query(trie, *k, true).collect()
}

/// If a branch collapse occurred after a delete, then we must ensure that
/// the other single child that remains also is not hashed when passed into
/// plonky2. Returns the key to the remaining child if a collapse occurred.
fn delete_node_and_report_remaining_key_if_branch_collapsed(
    trie: &mut HashedPartialTrie,
    delete_k: &TrieKey,
) -> anyhow::Result<Option<TrieKey>> {
    let old_trace = get_trie_trace(trie, &delete_k.into_nibbles());
    trie.delete(delete_k.into_nibbles())?;
    let new_trace = get_trie_trace(trie, &delete_k.into_nibbles());
    Ok(
        node_deletion_resulted_in_a_branch_collapse(&old_trace, &new_trace)
            .map(TrieKey::from_nibbles),
    )
}

/// Comparing the path of the deleted key before and after the deletion,
/// determine if the deletion resulted in a branch collapsing into a leaf or
/// extension node, and return the path to the remaining child if this
/// occurred.
fn node_deletion_resulted_in_a_branch_collapse(
    old_path: &TriePath,
    new_path: &TriePath,
) -> Option<Nibbles> {
    // Collapse requires at least 2 nodes.
    if old_path.0.len() < 2 {
        return None;
    }

    // If the node path length decreased after the delete, then a collapse occurred.
    // As an aside, note that while it's true that the branch could have collapsed
    // into an extension node with multiple nodes below it, the query logic will
    // always stop at most one node after the keys diverge, which guarantees that
    // the new trie path will always be shorter if a collapse occurred.
    let branch_collapse_occurred = old_path.0.len() > new_path.0.len();

    // Now we need to determine the key of the only remaining node after the
    // collapse.
    branch_collapse_occurred.then(|| new_path.iter().into_key())
}

/// The withdrawals are always in the final ir payload.
fn add_withdrawals_to_txns(
    txn_ir: &mut [GenerationInputs],
    final_trie_state: &mut PartialTrieState,
    mut withdrawals: Vec<(Address, U256)>,
) -> anyhow::Result<()> {
    // Scale withdrawals amounts.
    for (_addr, amt) in withdrawals.iter_mut() {
        *amt = eth_to_gwei(*amt)
    }

<<<<<<< HEAD
    /// Processes a single transaction in the trace.
    fn process_txn_info(
        txn_range: Range<TxnIdx>,
        txn_info: ProcessedTxnInfo,
        curr_block_tries: &mut PartialTrieState,
        extra_data: &mut ExtraBlockData,
        other_data: &OtherBlockData,
    ) -> TraceParsingResult<GenerationInputs> {
        trace!(
            "Generating proof IR for txn {} through {}...",
            txn_range.start,
            txn_range.end - 1
        );

        Self::init_any_needed_empty_storage_tries(
            &mut curr_block_tries.storage,
            txn_info.nodes_used_by_txn.storage_accesses.keys(),
            &txn_info
                .nodes_used_by_txn
                .state_accounts_with_no_accesses_but_storage_tries,
        );
        // For each non-dummy txn, we increment `txn_number_after` by 1, and
        // update `gas_used_after` accordingly.
        extra_data.txn_number_after += txn_info.meta.len().into();
        extra_data.gas_used_after += txn_info.meta.iter().map(|i| i.gas_used).sum::<u64>().into();

        // Because we need to run delta application before creating the minimal
        // sub-tries (we need to detect if deletes collapsed any branches), we need to
        // do this clone every iteration.
        let tries_at_start_of_txn = curr_block_tries.clone();

        for (i, meta) in txn_info.meta.iter().enumerate() {
            Self::update_txn_and_receipt_tries(
                curr_block_tries,
                meta,
                extra_data.txn_number_before.as_usize() + i,
            )
            .map_err(TraceParsingError::from)?;
        }

        let delta_out =
            Self::apply_deltas_to_trie_state(curr_block_tries, &txn_info.nodes_used_by_txn)?;

        let tries = Self::create_minimal_partial_tries_needed_by_txn(
            &tries_at_start_of_txn,
            &txn_info.nodes_used_by_txn,
            txn_range,
            delta_out,
            &other_data.b_data.b_meta.block_beneficiary,
        )?;

        let trie_roots_after = calculate_trie_input_hashes(curr_block_tries);
        let gen_inputs = GenerationInputs {
            txn_number_before: extra_data.txn_number_before,
            gas_used_before: extra_data.gas_used_before,
            gas_used_after: extra_data.gas_used_after,
            signed_txns: txn_info
                .meta
                .iter()
                .filter(|t| t.txn_bytes.is_some())
                .map(|tx| tx.txn_bytes())
                .collect::<Vec<_>>(),
            withdrawals: Vec::default(), /* Only ever set in a
                                          * dummy txn
                                          * at the end of
                                          * the block (see `[add_withdrawals_to_txns]`
                                          * for more info). */
            tries,
            trie_roots_after,
            checkpoint_state_trie_root: extra_data.checkpoint_state_trie_root,
            contract_code: txn_info.contract_code_accessed,
            block_metadata: other_data.b_data.b_meta.clone(),
            block_hashes: other_data.b_data.b_hashes.clone(),
        };

        // After processing a transaction, we update the remaining accumulators
        // for the next transaction.
        extra_data.txn_number_before = extra_data.txn_number_after;
        extra_data.gas_used_before = extra_data.gas_used_after;

        Ok(gen_inputs)
=======
    let withdrawals_with_hashed_addrs_iter = || {
        withdrawals
            .iter()
            .map(|(addr, v)| (*addr, hash(addr.as_bytes()), *v))
    };

    let last_inputs = txn_ir
        .last_mut()
        .expect("We cannot have an empty list of payloads.");

    if last_inputs.signed_txn.is_none() {
        // This is a dummy payload, hence it does not contain yet
        // state accesses to the withdrawal addresses.
        let withdrawal_addrs = withdrawals_with_hashed_addrs_iter().map(|(_, h_addr, _)| h_addr);

        let additional_paths = if last_inputs.txn_number_before == 0.into() {
            // We need to include the beacon roots contract as this payload is at the
            // start of the block execution.
            vec![TrieKey::from_hash(H256(
                BEACON_ROOTS_CONTRACT_ADDRESS_HASHED,
            ))]
        } else {
            vec![]
        };

        last_inputs.tries.state_trie = create_minimal_state_partial_trie(
            &final_trie_state.state,
            withdrawal_addrs,
            additional_paths,
        )?
        .as_hashed_partial_trie()
        .clone();
>>>>>>> e7e83ded
    }

    update_trie_state_from_withdrawals(
        withdrawals_with_hashed_addrs_iter(),
        &mut final_trie_state.state,
    )?;

    last_inputs.withdrawals = withdrawals;
    last_inputs.trie_roots_after.state_root = final_trie_state.state.root();

    Ok(())
}

/// Withdrawals update balances in the account trie, so we need to update
/// our local trie state.
fn update_trie_state_from_withdrawals<'a>(
    withdrawals: impl IntoIterator<Item = (Address, H256, U256)> + 'a,
    state: &mut StateTrie,
) -> anyhow::Result<()> {
    for (addr, h_addr, amt) in withdrawals {
        let mut acc_data = state.get_by_address(addr).context(format!(
            "No account present at {addr:x} (hashed: {h_addr:x}) to withdraw {amt} Gwei from!"
        ))?;

        acc_data.balance += amt;

        state
            .insert_by_address(addr, acc_data)
            // TODO(0xaatif): https://github.com/0xPolygonZero/zk_evm/issues/275
            //                Add an entry API
            .expect("insert must succeed with the same key as a successful `get`");
    }

    Ok(())
}

/// Processes a single transaction in the trace.
fn process_txn_info(
    txn_idx: usize,
    is_initial_payload: bool,
    txn_info: ProcessedTxnInfo,
    curr_block_tries: &mut PartialTrieState,
    extra_data: &mut ExtraBlockData,
    other_data: &OtherBlockData,
) -> anyhow::Result<GenerationInputs> {
    log::trace!("Generating proof IR for txn {}...", txn_idx);

    init_any_needed_empty_storage_tries(
        &mut curr_block_tries.storage,
        txn_info
            .nodes_used_by_txn
            .storage_accesses
            .iter()
            .map(|(k, _)| k),
        &txn_info
            .nodes_used_by_txn
            .state_accounts_with_no_accesses_but_storage_tries,
    );
    // For each non-dummy txn, we increment `txn_number_after` by 1, and
    // update `gas_used_after` accordingly.
    extra_data.txn_number_after += U256::from(!txn_info.meta.is_dummy() as u8);
    extra_data.gas_used_after += txn_info.meta.gas_used.into();

    // Because we need to run delta application before creating the minimal
    // sub-tries (we need to detect if deletes collapsed any branches), we need to
    // do this clone every iteration.
    let tries_at_start_of_txn = curr_block_tries.clone();

    update_txn_and_receipt_tries(curr_block_tries, &txn_info.meta, txn_idx)?;

    let mut delta_out = apply_deltas_to_trie_state(
        curr_block_tries,
        &txn_info.nodes_used_by_txn,
        &txn_info.meta,
    )?;

    let nodes_used_by_txn = if is_initial_payload {
        let mut nodes_used = txn_info.nodes_used_by_txn;
        update_beacon_block_root_contract_storage(
            curr_block_tries,
            &mut delta_out,
            &mut nodes_used,
            &other_data.b_data.b_meta,
        )?;

        nodes_used
    } else {
        txn_info.nodes_used_by_txn
    };

    let tries = create_minimal_partial_tries_needed_by_txn(
        &tries_at_start_of_txn,
        &nodes_used_by_txn,
        txn_idx,
        delta_out,
    )?;

<<<<<<< HEAD
    GenerationInputs {
        signed_txns: vec![],
        tries: sub_tries,
        trie_roots_after,
        checkpoint_state_trie_root: extra_data.checkpoint_state_trie_root,
        block_metadata: other_data.b_data.b_meta.clone(),
        block_hashes: other_data.b_data.b_hashes.clone(),
=======
    let gen_inputs = GenerationInputs {
>>>>>>> e7e83ded
        txn_number_before: extra_data.txn_number_before,
        gas_used_before: extra_data.gas_used_before,
        gas_used_after: extra_data.gas_used_after,
        signed_txn: txn_info.meta.txn_bytes,
        withdrawals: Vec::default(), /* Only ever set in a dummy txn at the end of
                                      * the block (see `[add_withdrawals_to_txns]`
                                      * for more info). */
        tries,
        trie_roots_after: TrieRoots {
            state_root: curr_block_tries.state.root(),
            transactions_root: curr_block_tries.txn.root(),
            receipts_root: curr_block_tries.receipt.root(),
        },
        checkpoint_state_trie_root: extra_data.checkpoint_state_trie_root,
        contract_code: txn_info.contract_code_accessed,
        block_metadata: other_data.b_data.b_meta.clone(),
        block_hashes: other_data.b_data.b_hashes.clone(),
        global_exit_roots: vec![],
    };

    // After processing a transaction, we update the remaining accumulators
    // for the next transaction.
    extra_data.txn_number_before = extra_data.txn_number_after;
    extra_data.gas_used_before = extra_data.gas_used_after;

    Ok(gen_inputs)
}

impl StateTrieWrites {
    fn apply_writes_to_state_node(
        &self,
        state_node: &mut AccountRlp,
        h_addr: &H256,
        acc_storage_tries: &HashMap<H256, StorageTrie>,
    ) -> anyhow::Result<()> {
        let storage_root_hash_change = match self.storage_trie_change {
            false => None,
            true => {
                let storage_trie = acc_storage_tries
                    .get(h_addr)
                    .context(format!("missing account storage trie {:x}", h_addr))?;

                Some(storage_trie.root())
            }
        };

        state_node.balance = self.balance.unwrap_or(state_node.balance);
        state_node.nonce = self.nonce.unwrap_or(state_node.nonce);
        state_node.storage_root = storage_root_hash_change.unwrap_or(state_node.storage_root);
        state_node.code_hash = self.code_hash.unwrap_or(state_node.code_hash);

        Ok(())
    }
}

fn create_minimal_state_partial_trie(
    state_trie: &StateTrie,
    state_accesses: impl IntoIterator<Item = H256>,
    additional_state_trie_paths_to_not_hash: impl IntoIterator<Item = TrieKey>,
) -> anyhow::Result<StateTrie> {
    create_trie_subset_wrapped(
        state_trie.as_hashed_partial_trie(),
        state_accesses
            .into_iter()
            .map(TrieKey::from_hash)
            .chain(additional_state_trie_paths_to_not_hash),
        TrieType::State,
    )
    .map(StateTrie::from_hashed_partial_trie_unchecked)
}

// TODO!!!: We really need to be appending the empty storage tries to the base
// trie somewhere else! This is a big hack!
<<<<<<< HEAD
fn create_minimal_storage_partial_tries(
    storage_tries: &HashMap<HashedAccountAddr, HashedPartialTrie>,
    accesses_per_account: impl Iterator<Item = (HashedAccountAddr, Vec<HashedStorageAddrNibbles>)>,
    additional_storage_trie_paths_to_not_hash: &HashMap<HashedAccountAddr, Vec<Nibbles>>,
) -> TraceParsingResult<Vec<(HashedAccountAddr, HashedPartialTrie)>> {
=======
fn create_minimal_storage_partial_tries<'a>(
    storage_tries: &HashMap<H256, StorageTrie>,
    accesses_per_account: impl IntoIterator<Item = &'a (H256, Vec<TrieKey>)>,
    additional_storage_trie_paths_to_not_hash: &HashMap<H256, Vec<TrieKey>>,
) -> anyhow::Result<Vec<(H256, HashedPartialTrie)>> {
>>>>>>> e7e83ded
    accesses_per_account
        .into_iter()
        .map(|(h_addr, mem_accesses)| {
            // Guaranteed to exist due to calling `init_any_needed_empty_storage_tries`
            // earlier on.
            let base_storage_trie = &storage_tries[&h_addr];

            let storage_slots_to_not_hash = mem_accesses.iter().cloned().chain(
                additional_storage_trie_paths_to_not_hash
                    .get(&h_addr)
                    .into_iter()
                    .flat_map(|slots| slots.iter().cloned()),
            );

            let partial_storage_trie = create_trie_subset_wrapped(
                base_storage_trie.as_hashed_partial_trie(),
                storage_slots_to_not_hash,
                TrieType::Storage,
            )?;

            Ok((h_addr, partial_storage_trie))
        })
        .collect()
}

fn create_trie_subset_wrapped(
    trie: &HashedPartialTrie,
    accesses: impl IntoIterator<Item = TrieKey>,
    trie_type: TrieType,
) -> anyhow::Result<HashedPartialTrie> {
    mpt_trie::trie_subsets::create_trie_subset(
        trie,
        accesses.into_iter().map(TrieKey::into_nibbles),
    )
    .context(format!("missing keys when creating {}", trie_type))
}

impl TxnMetaState {
    /// Outputs a boolean indicating whether this `TxnMetaState`
    /// represents a dummy payload or an actual transaction.
    const fn is_dummy(&self) -> bool {
        self.txn_bytes.is_none()
    }

    fn txn_bytes(&self) -> Vec<u8> {
        match self.txn_bytes.as_ref() {
            Some(v) => v.clone(),
            None => Vec::default(),
        }
    }
}

fn eth_to_gwei(eth: U256) -> U256 {
    // 1 ether = 10^9 gwei.
    eth * U256::from(10).pow(9.into())
}

// This is just `rlp(0)`.
const ZERO_STORAGE_SLOT_VAL_RLPED: [u8; 1] = [128];

/// Aid for error context.
/// Covers all Ethereum trie types (see <https://ethereum.github.io/yellowpaper/paper.pdf> for details).
#[derive(Debug, strum::Display)]
#[allow(missing_docs)]
enum TrieType {
    State,
    Storage,
    Receipt,
    Txn,
}<|MERGE_RESOLUTION|>--- conflicted
+++ resolved
@@ -1,14 +1,4 @@
-<<<<<<< HEAD
-use std::{
-    cmp::min,
-    collections::HashMap,
-    fmt::{self, Display, Formatter},
-    iter::{self, empty},
-    ops::Range,
-};
-=======
-use std::collections::HashMap;
->>>>>>> e7e83ded
+use std::{cmp::min, collections::HashMap, ops::Range};
 
 use anyhow::{anyhow, Context as _};
 use ethereum_types::{Address, BigEndianHash, H256, U256, U512};
@@ -55,26 +45,6 @@
     additional_storage_trie_paths_to_not_hash: HashMap<H256, Vec<TrieKey>>,
 }
 
-<<<<<<< HEAD
-impl ProcessedBlockTrace {
-    pub(crate) fn into_txn_proof_gen_ir(
-        self,
-        other_data: OtherBlockData,
-        batch_size: usize,
-    ) -> TraceParsingResult<Vec<GenerationInputs>> {
-        let mut curr_block_tries = PartialTrieState {
-            state: self.tries.state.clone(),
-            storage: self.tries.storage.clone(),
-            ..Default::default()
-        };
-
-        // This is just a copy of `curr_block_tries`.
-        let initial_tries_for_dummies = PartialTrieState {
-            state: self.tries.state,
-            storage: self.tries.storage,
-            ..Default::default()
-        };
-=======
 pub fn into_txn_proof_gen_ir(
     ProcessedBlockTrace {
         tries: PartialTriePreImages { state, storage },
@@ -82,13 +52,13 @@
         withdrawals,
     }: ProcessedBlockTrace,
     other_data: OtherBlockData,
+    batch_size: usize,
 ) -> anyhow::Result<Vec<GenerationInputs>> {
     let mut curr_block_tries = PartialTrieState {
         state: state.clone(),
         storage: storage.iter().map(|(k, v)| (*k, v.clone())).collect(),
         ..Default::default()
     };
->>>>>>> e7e83ded
 
     let mut extra_data = ExtraBlockData {
         checkpoint_state_trie_root: other_data.checkpoint_state_trie_root,
@@ -98,81 +68,31 @@
         gas_used_after: U256::zero(),
     };
 
-    // Dummy payloads do not increment this accumulator.
-    // For actual transactions, it will match their position in the block.
-    let mut txn_idx = 0;
-
-<<<<<<< HEAD
-        let num_txs = self
-            .txn_info
-            .iter()
-            .map(|tx_info| tx_info.meta.len())
-            .sum::<usize>();
-
-        let mut txn_gen_inputs = self
-            .txn_info
-            .into_iter()
-            .enumerate()
-            .map(|(txn_idx, txn_info)| {
-                let txn_range =
-                    (txn_idx * batch_size)..min(txn_idx * batch_size + batch_size, num_txs);
-
-                Self::process_txn_info(
-                    txn_range,
-                    txn_info,
-                    &mut curr_block_tries,
-                    &mut extra_data,
-                    &other_data,
-                )
-                .map_err(|mut e| {
-                    e.txn_idx(txn_idx);
-                    e
-                })
-            })
-            .collect::<TraceParsingResult<Vec<_>>>()
-            .map_err(|mut e| {
-                e.block_num(other_data.b_data.b_meta.block_number);
-                e.block_chain_id(other_data.b_data.b_meta.block_chain_id);
-                e
-            })?;
-
-        Self::pad_gen_inputs_with_dummy_inputs_if_needed(
-            &mut txn_gen_inputs,
-            &other_data,
-            &extra_data,
-            &extra_data_for_dummies,
-            &initial_tries_for_dummies,
-            &curr_block_tries,
-        );
-
-        if !self.withdrawals.is_empty() {
-            Self::add_withdrawals_to_txns(
-                &mut txn_gen_inputs,
-                &mut curr_block_tries,
-                self.withdrawals,
-            )?;
-        }
-=======
+    let num_txs = txn_info
+        .iter()
+        .map(|tx_info| tx_info.meta.len())
+        .sum::<usize>();
+
     let mut txn_gen_inputs = txn_info
         .into_iter()
-        .map(|txn_info| {
-            let is_initial_payload = txn_idx == 0;
->>>>>>> e7e83ded
-
-            let current_idx = txn_idx;
-            if !txn_info.meta.is_dummy() {
-                txn_idx += 1;
-            }
+        .enumerate()
+        .map(|(txn_idx, txn_info)| {
+            let txn_range =
+                min(txn_idx * batch_size, num_txs)..min(txn_idx * batch_size + batch_size, num_txs);
+            let is_initial_payload = txn_range.start == 0;
 
             process_txn_info(
-                current_idx,
+                txn_range.clone(),
                 is_initial_payload,
                 txn_info,
                 &mut curr_block_tries,
                 &mut extra_data,
                 &other_data,
             )
-            .context(format!("at transaction index {}", current_idx))
+            .context(format!(
+                "at transaction range {}..{}",
+                txn_range.start, txn_range.end
+            ))
         })
         .collect::<anyhow::Result<Vec<_>>>()
         .context(format!(
@@ -213,7 +133,7 @@
         .get_mut(&ADDRESS)
         .context(format!("missing account storage trie {:x}", ADDRESS))?;
 
-    let mut slots_nibbles = vec![];
+    let slots_nibbles = nodes_used.storage_accesses.entry(ADDRESS).or_default();
 
     for (ix, val) in [(timestamp_idx, timestamp), (root_idx, calldata)] {
         // TODO(0xaatif): https://github.com/0xPolygonZero/zk_evm/issues/275
@@ -256,39 +176,6 @@
         }
     }
 
-<<<<<<< HEAD
-    fn create_minimal_partial_tries_needed_by_txn(
-        curr_block_tries: &PartialTrieState,
-        nodes_used_by_txn: &NodesUsedByTxn,
-        txn_range: Range<TxnIdx>,
-        delta_application_out: TrieDeltaApplicationOutput,
-        _coin_base_addr: &Address,
-    ) -> TraceParsingResult<TrieInputs> {
-        let state_trie = create_minimal_state_partial_trie(
-            &curr_block_tries.state,
-            nodes_used_by_txn.state_accesses.iter().cloned(),
-            delta_application_out
-                .additional_state_trie_paths_to_not_hash
-                .into_iter(),
-        )?;
-
-        let txn_nibbles =
-            txn_range.map(|txn_idx| Nibbles::from_bytes_be(&rlp::encode(&txn_idx)).unwrap());
-
-        let transactions_trie =
-            create_trie_subset_wrapped(&curr_block_tries.txn, txn_nibbles.clone(), TrieType::Txn)?;
-
-        let receipts_trie =
-            create_trie_subset_wrapped(&curr_block_tries.receipt, txn_nibbles, TrieType::Receipt)?;
-
-        let storage_tries = create_minimal_storage_partial_tries(
-            &curr_block_tries.storage,
-            nodes_used_by_txn.storage_accesses.clone().into_iter(),
-            &delta_application_out.additional_storage_trie_paths_to_not_hash,
-        )?;
-=======
-    nodes_used.storage_accesses.push((ADDRESS, slots_nibbles));
-
     let addr_nibbles = TrieKey::from_hash(ADDRESS);
     delta_out
         .additional_state_trie_paths_to_not_hash
@@ -309,7 +196,6 @@
 
     Ok(())
 }
->>>>>>> e7e83ded
 
 fn update_txn_and_receipt_tries(
     trie_state: &mut PartialTrieState,
@@ -356,7 +242,7 @@
 fn create_minimal_partial_tries_needed_by_txn(
     curr_block_tries: &PartialTrieState,
     nodes_used_by_txn: &NodesUsedByTxn,
-    txn_idx: usize,
+    txn_range: Range<usize>,
     delta_application_out: TrieDeltaApplicationOutput,
 ) -> anyhow::Result<TrieInputs> {
     let state_trie = create_minimal_state_partial_trie(
@@ -369,17 +255,17 @@
     .as_hashed_partial_trie()
     .clone();
 
-    let txn_k = TrieKey::from_txn_ix(txn_idx);
+    let txn_keys = txn_range.map(|txn_idx| TrieKey::from_txn_ix(txn_idx));
 
     let transactions_trie = create_trie_subset_wrapped(
         curr_block_tries.txn.as_hashed_partial_trie(),
-        [txn_k],
+        txn_keys.clone(),
         TrieType::Txn,
     )?;
 
     let receipts_trie = create_trie_subset_wrapped(
         curr_block_tries.receipt.as_hashed_partial_trie(),
-        [txn_k],
+        txn_keys,
         TrieType::Receipt,
     )?;
 
@@ -400,11 +286,11 @@
 fn apply_deltas_to_trie_state(
     trie_state: &mut PartialTrieState,
     deltas: &NodesUsedByTxn,
-    meta: &TxnMetaState,
+    meta: &[TxnMetaState],
 ) -> anyhow::Result<TrieDeltaApplicationOutput> {
     let mut out = TrieDeltaApplicationOutput::default();
 
-    for (hashed_acc_addr, storage_writes) in &deltas.storage_writes {
+    for (hashed_acc_addr, storage_writes) in deltas.storage_writes.iter() {
         let storage_trie = trie_state
             .storage
             .get_mut(hashed_acc_addr)
@@ -454,22 +340,39 @@
             &trie_state.storage,
         )?;
 
+        trie_state.state.insert_by_key(val_k, account)?;
+
         if is_created {
             // If the account did not exist prior this transaction, we
             // need to make sure the transaction didn't revert.
 
-            // Check status in the receipt.
-            let (_, _, receipt) = decode_receipt(&meta.receipt_node_bytes)
+            // We will check the status of the last receipt that attempted to create the
+            // account in this batch.
+            let last_creation_receipt = &meta
+                .iter()
+                .rev()
+                .find(|tx| tx.created_accounts.contains(hashed_acc_addr))
+                .expect("We should have found a matching transaction")
+                .receipt_node_bytes;
+
+            let (_, _, receipt) = decode_receipt(&last_creation_receipt)
                 .map_err(|_| anyhow!("couldn't RLP-decode receipt node bytes"))?;
 
             if !receipt.status {
                 // The transaction failed, hence any created account should be removed.
-                trie_state.state.remove(val_k)?;
-                trie_state.storage.remove(hashed_acc_addr);
-                continue;
+                if let Some(remaining_account_key) =
+                    delete_node_and_report_remaining_key_if_branch_collapsed(
+                        trie_state.state.as_mut_hashed_partial_trie_unchecked(),
+                        &val_k,
+                    )?
+                {
+                    out.additional_state_trie_paths_to_not_hash
+                        .push(remaining_account_key);
+                    trie_state.storage.remove(hashed_acc_addr);
+                    continue;
+                }
             }
         }
-        trie_state.state.insert_by_key(val_k, account)?;
     }
 
     // Remove any accounts that self-destructed.
@@ -478,22 +381,6 @@
 
         trie_state.storage.remove(hashed_acc_addr);
 
-<<<<<<< HEAD
-        let last_inputs = txn_ir
-            .last_mut()
-            .expect("We cannot have an empty list of payloads.");
-
-        if last_inputs.signed_txns.is_empty() {
-            // This is a dummy payload, hence it does not contain yet
-            // state accesses to the withdrawal addresses.
-            let withdrawal_addrs =
-                withdrawals_with_hashed_addrs_iter().map(|(_, h_addr, _)| h_addr);
-            last_inputs.tries.state_trie = create_minimal_state_partial_trie(
-                &final_trie_state.state,
-                withdrawal_addrs,
-                iter::empty(),
-            )?;
-=======
         if let Some(remaining_account_key) =
             delete_node_and_report_remaining_key_if_branch_collapsed(
                 trie_state.state.as_mut_hashed_partial_trie_unchecked(),
@@ -502,7 +389,6 @@
         {
             out.additional_state_trie_paths_to_not_hash
                 .push(remaining_account_key);
->>>>>>> e7e83ded
         }
     }
 
@@ -565,89 +451,6 @@
         *amt = eth_to_gwei(*amt)
     }
 
-<<<<<<< HEAD
-    /// Processes a single transaction in the trace.
-    fn process_txn_info(
-        txn_range: Range<TxnIdx>,
-        txn_info: ProcessedTxnInfo,
-        curr_block_tries: &mut PartialTrieState,
-        extra_data: &mut ExtraBlockData,
-        other_data: &OtherBlockData,
-    ) -> TraceParsingResult<GenerationInputs> {
-        trace!(
-            "Generating proof IR for txn {} through {}...",
-            txn_range.start,
-            txn_range.end - 1
-        );
-
-        Self::init_any_needed_empty_storage_tries(
-            &mut curr_block_tries.storage,
-            txn_info.nodes_used_by_txn.storage_accesses.keys(),
-            &txn_info
-                .nodes_used_by_txn
-                .state_accounts_with_no_accesses_but_storage_tries,
-        );
-        // For each non-dummy txn, we increment `txn_number_after` by 1, and
-        // update `gas_used_after` accordingly.
-        extra_data.txn_number_after += txn_info.meta.len().into();
-        extra_data.gas_used_after += txn_info.meta.iter().map(|i| i.gas_used).sum::<u64>().into();
-
-        // Because we need to run delta application before creating the minimal
-        // sub-tries (we need to detect if deletes collapsed any branches), we need to
-        // do this clone every iteration.
-        let tries_at_start_of_txn = curr_block_tries.clone();
-
-        for (i, meta) in txn_info.meta.iter().enumerate() {
-            Self::update_txn_and_receipt_tries(
-                curr_block_tries,
-                meta,
-                extra_data.txn_number_before.as_usize() + i,
-            )
-            .map_err(TraceParsingError::from)?;
-        }
-
-        let delta_out =
-            Self::apply_deltas_to_trie_state(curr_block_tries, &txn_info.nodes_used_by_txn)?;
-
-        let tries = Self::create_minimal_partial_tries_needed_by_txn(
-            &tries_at_start_of_txn,
-            &txn_info.nodes_used_by_txn,
-            txn_range,
-            delta_out,
-            &other_data.b_data.b_meta.block_beneficiary,
-        )?;
-
-        let trie_roots_after = calculate_trie_input_hashes(curr_block_tries);
-        let gen_inputs = GenerationInputs {
-            txn_number_before: extra_data.txn_number_before,
-            gas_used_before: extra_data.gas_used_before,
-            gas_used_after: extra_data.gas_used_after,
-            signed_txns: txn_info
-                .meta
-                .iter()
-                .filter(|t| t.txn_bytes.is_some())
-                .map(|tx| tx.txn_bytes())
-                .collect::<Vec<_>>(),
-            withdrawals: Vec::default(), /* Only ever set in a
-                                          * dummy txn
-                                          * at the end of
-                                          * the block (see `[add_withdrawals_to_txns]`
-                                          * for more info). */
-            tries,
-            trie_roots_after,
-            checkpoint_state_trie_root: extra_data.checkpoint_state_trie_root,
-            contract_code: txn_info.contract_code_accessed,
-            block_metadata: other_data.b_data.b_meta.clone(),
-            block_hashes: other_data.b_data.b_hashes.clone(),
-        };
-
-        // After processing a transaction, we update the remaining accumulators
-        // for the next transaction.
-        extra_data.txn_number_before = extra_data.txn_number_after;
-        extra_data.gas_used_before = extra_data.gas_used_after;
-
-        Ok(gen_inputs)
-=======
     let withdrawals_with_hashed_addrs_iter = || {
         withdrawals
             .iter()
@@ -658,7 +461,7 @@
         .last_mut()
         .expect("We cannot have an empty list of payloads.");
 
-    if last_inputs.signed_txn.is_none() {
+    if last_inputs.signed_txns.is_empty() {
         // This is a dummy payload, hence it does not contain yet
         // state accesses to the withdrawal addresses.
         let withdrawal_addrs = withdrawals_with_hashed_addrs_iter().map(|(_, h_addr, _)| h_addr);
@@ -680,7 +483,6 @@
         )?
         .as_hashed_partial_trie()
         .clone();
->>>>>>> e7e83ded
     }
 
     update_trie_state_from_withdrawals(
@@ -719,14 +521,18 @@
 
 /// Processes a single transaction in the trace.
 fn process_txn_info(
-    txn_idx: usize,
+    txn_range: Range<usize>,
     is_initial_payload: bool,
     txn_info: ProcessedTxnInfo,
     curr_block_tries: &mut PartialTrieState,
     extra_data: &mut ExtraBlockData,
     other_data: &OtherBlockData,
 ) -> anyhow::Result<GenerationInputs> {
-    log::trace!("Generating proof IR for txn {}...", txn_idx);
+    log::trace!(
+        "Generating proof IR for txn {} through {}...",
+        txn_range.start,
+        txn_range.end - 1
+    );
 
     init_any_needed_empty_storage_tries(
         &mut curr_block_tries.storage,
@@ -739,17 +545,24 @@
             .nodes_used_by_txn
             .state_accounts_with_no_accesses_but_storage_tries,
     );
-    // For each non-dummy txn, we increment `txn_number_after` by 1, and
+
+    // For each non-dummy txn, we increment `txn_number_after` and
     // update `gas_used_after` accordingly.
-    extra_data.txn_number_after += U256::from(!txn_info.meta.is_dummy() as u8);
-    extra_data.gas_used_after += txn_info.meta.gas_used.into();
+    extra_data.txn_number_after += txn_info.meta.len().into();
+    extra_data.gas_used_after += txn_info.meta.iter().map(|i| i.gas_used).sum::<u64>().into();
 
     // Because we need to run delta application before creating the minimal
     // sub-tries (we need to detect if deletes collapsed any branches), we need to
     // do this clone every iteration.
     let tries_at_start_of_txn = curr_block_tries.clone();
 
-    update_txn_and_receipt_tries(curr_block_tries, &txn_info.meta, txn_idx)?;
+    for (i, meta) in txn_info.meta.iter().enumerate() {
+        update_txn_and_receipt_tries(
+            curr_block_tries,
+            meta,
+            extra_data.txn_number_before.as_usize() + i,
+        )?;
+    }
 
     let mut delta_out = apply_deltas_to_trie_state(
         curr_block_tries,
@@ -774,25 +587,20 @@
     let tries = create_minimal_partial_tries_needed_by_txn(
         &tries_at_start_of_txn,
         &nodes_used_by_txn,
-        txn_idx,
+        txn_range,
         delta_out,
     )?;
 
-<<<<<<< HEAD
-    GenerationInputs {
-        signed_txns: vec![],
-        tries: sub_tries,
-        trie_roots_after,
-        checkpoint_state_trie_root: extra_data.checkpoint_state_trie_root,
-        block_metadata: other_data.b_data.b_meta.clone(),
-        block_hashes: other_data.b_data.b_hashes.clone(),
-=======
     let gen_inputs = GenerationInputs {
->>>>>>> e7e83ded
         txn_number_before: extra_data.txn_number_before,
         gas_used_before: extra_data.gas_used_before,
         gas_used_after: extra_data.gas_used_after,
-        signed_txn: txn_info.meta.txn_bytes,
+        signed_txns: txn_info
+            .meta
+            .iter()
+            .filter(|t| t.txn_bytes.is_some())
+            .map(|tx| tx.txn_bytes())
+            .collect::<Vec<_>>(),
         withdrawals: Vec::default(), /* Only ever set in a dummy txn at the end of
                                       * the block (see `[add_withdrawals_to_txns]`
                                       * for more info). */
@@ -862,19 +670,11 @@
 
 // TODO!!!: We really need to be appending the empty storage tries to the base
 // trie somewhere else! This is a big hack!
-<<<<<<< HEAD
-fn create_minimal_storage_partial_tries(
-    storage_tries: &HashMap<HashedAccountAddr, HashedPartialTrie>,
-    accesses_per_account: impl Iterator<Item = (HashedAccountAddr, Vec<HashedStorageAddrNibbles>)>,
-    additional_storage_trie_paths_to_not_hash: &HashMap<HashedAccountAddr, Vec<Nibbles>>,
-) -> TraceParsingResult<Vec<(HashedAccountAddr, HashedPartialTrie)>> {
-=======
 fn create_minimal_storage_partial_tries<'a>(
     storage_tries: &HashMap<H256, StorageTrie>,
-    accesses_per_account: impl IntoIterator<Item = &'a (H256, Vec<TrieKey>)>,
+    accesses_per_account: impl IntoIterator<Item = (&'a H256, &'a Vec<TrieKey>)>,
     additional_storage_trie_paths_to_not_hash: &HashMap<H256, Vec<TrieKey>>,
 ) -> anyhow::Result<Vec<(H256, HashedPartialTrie)>> {
->>>>>>> e7e83ded
     accesses_per_account
         .into_iter()
         .map(|(h_addr, mem_accesses)| {
@@ -895,7 +695,7 @@
                 TrieType::Storage,
             )?;
 
-            Ok((h_addr, partial_storage_trie))
+            Ok((*h_addr, partial_storage_trie))
         })
         .collect()
 }
