use std::{
    cmp::min,
    collections::HashMap,
    fmt::{self, Display, Formatter},
<<<<<<< HEAD
    iter::{self, empty},
    ops::Range,
=======
    iter::once,
>>>>>>> 0563597b
};

use ethereum_types::{Address, BigEndianHash, H256, U256, U512};
use evm_arithmetization::{
    generation::{mpt::AccountRlp, GenerationInputs, TrieInputs},
    proof::{BlockMetadata, ExtraBlockData, TrieRoots},
    testing_utils::{BEACON_ROOTS_CONTRACT_ADDRESS_HASHED, HISTORY_BUFFER_LENGTH},
};
use log::trace;
use mpt_trie::{
    nibbles::Nibbles,
    partial_trie::{HashedPartialTrie, Node, PartialTrie},
    special_query::path_for_query,
    trie_ops::{TrieOpError, TrieOpResult},
    trie_subsets::{create_trie_subset, SubsetTrieError},
    utils::{IntoTrieKey, TriePath},
};
use thiserror::Error;

use crate::{
    hash,
    processed_block_trace::{
        NodesUsedByTxn, ProcessedBlockTrace, ProcessedTxnInfo, StateTrieWrites, TxnMetaState,
    },
    OtherBlockData,
};

/// Stores the result of parsing tries. Returns a [TraceParsingError] upon
/// failure.
pub type TraceParsingResult<T> = Result<T, Box<TraceParsingError>>;

const EMPTY_ACCOUNT_BYTES_RLPED: [u8; 70] = [
    248, 68, 128, 128, 160, 86, 232, 31, 23, 27, 204, 85, 166, 255, 131, 69, 230, 146, 192, 248,
    110, 91, 72, 224, 27, 153, 108, 173, 192, 1, 98, 47, 181, 227, 99, 180, 33, 160, 197, 210, 70,
    1, 134, 247, 35, 60, 146, 126, 125, 178, 220, 199, 3, 192, 229, 0, 182, 83, 202, 130, 39, 59,
    123, 250, 216, 4, 93, 133, 164, 112,
];

// This is just `rlp(0)`.
const ZERO_STORAGE_SLOT_VAL_RLPED: [u8; 1] = [128];

/// Represents errors that can occur during the processing of a block trace.
///
/// This struct is intended to encapsulate various kinds of errors that might
/// arise when parsing, validating, or otherwise processing the trace data of
/// blockchain blocks. It could include issues like malformed trace data,
/// inconsistencies found during processing, or any other condition that
/// prevents successful completion of the trace processing task.
#[derive(Debug)]
pub struct TraceParsingError {
    block_num: Option<U256>,
    block_chain_id: Option<U256>,
    txn_idx: Option<usize>,
    addr: Option<Address>,
    h_addr: Option<H256>,
    slot: Option<U512>,
    slot_value: Option<U512>,
    reason: TraceParsingErrorReason, // The original error type
}

impl std::fmt::Display for TraceParsingError {
    fn fmt(&self, f: &mut std::fmt::Formatter) -> std::fmt::Result {
        let h_slot = self.slot.map(|slot| {
            let mut buf = [0u8; 64];
            slot.to_big_endian(&mut buf);
            hash(buf)
        });
        write!(
            f,
            "Error processing trace: {}\n{}{}{}{}{}{}{}{}",
            self.reason,
            optional_field("Block num", self.block_num),
            optional_field("Block chain id", self.block_chain_id),
            optional_field("Txn idx", self.txn_idx),
            optional_field("Address", self.addr.as_ref()),
            optional_field("Hashed address", self.h_addr.as_ref()),
            optional_field_hex("Slot", self.slot),
            optional_field("Hashed Slot", h_slot),
            optional_field_hex("Slot value", self.slot_value),
        )
    }
}

impl std::error::Error for TraceParsingError {}

impl TraceParsingError {
    /// Function to create a new TraceParsingError with mandatory fields
    const fn new(reason: TraceParsingErrorReason) -> Self {
        Self {
            block_num: None,
            block_chain_id: None,
            txn_idx: None,
            addr: None,
            h_addr: None,
            slot: None,
            slot_value: None,
            reason,
        }
    }

    /// Builder method to set block_num
    fn block_num(&mut self, block_num: U256) -> &mut Self {
        self.block_num = Some(block_num);
        self
    }

    /// Builder method to set block_chain_id
    fn block_chain_id(&mut self, block_chain_id: U256) -> &mut Self {
        self.block_chain_id = Some(block_chain_id);
        self
    }

    /// Builder method to set txn_idx
    pub fn txn_idx(&mut self, txn_idx: usize) -> &mut Self {
        self.txn_idx = Some(txn_idx);
        self
    }

    /// Builder method to set addr
    pub fn addr(&mut self, addr: Address) -> &mut Self {
        self.addr = Some(addr);
        self
    }

    /// Builder method to set h_addr
    pub fn h_addr(&mut self, h_addr: H256) -> &mut Self {
        self.h_addr = Some(h_addr);
        self
    }

    /// Builder method to set slot
    pub fn slot(&mut self, slot: U512) -> &mut Self {
        self.slot = Some(slot);
        self
    }

    /// Builder method to set slot_value
    pub fn slot_value(&mut self, slot_value: U512) -> &mut Self {
        self.slot_value = Some(slot_value);
        self
    }
}

/// An error reason for trie parsing.
#[derive(Debug, Error)]
pub enum TraceParsingErrorReason {
    /// Failure to decode an Ethereum Account.
    #[error("Failed to decode RLP bytes ({0}) as an Ethereum account due to the error: {1}")]
    AccountDecode(String, String),

    /// Failure due to trying to access or delete a storage trie missing
    /// from the base trie.
    #[error("Missing account storage trie in base trie when constructing subset partial trie for txn (account: {0:x})")]
    MissingAccountStorageTrie(H256),

    /// Failure due to missing keys when creating a sub-partial trie.
    #[error("Missing key {0:x} when creating sub-partial tries (Trie type: {1})")]
    MissingKeysCreatingSubPartialTrie(Nibbles, TrieType),

    /// Failure due to trying to withdraw from a missing account
    #[error("No account present at {0:x} (hashed: {1:x}) to withdraw {2} Gwei from!")]
    MissingWithdrawalAccount(Address, H256, U256),

    /// Failure due to a trie operation error.
    #[error("Trie operation error: {0}")]
    TrieOpError(TrieOpError),
}

impl From<TrieOpError> for TraceParsingError {
    fn from(err: TrieOpError) -> Self {
        // Convert TrieOpError into TraceParsingError
        TraceParsingError::new(TraceParsingErrorReason::TrieOpError(err))
    }
}
/// An enum to cover all Ethereum trie types (see <https://ethereum.github.io/yellowpaper/paper.pdf> for details).
#[derive(Debug)]
pub enum TrieType {
    /// State trie.
    State,
    /// Storage trie.
    Storage,
    /// Receipt trie.
    Receipt,
    /// Transaction trie.
    Txn,
}

impl Display for TrieType {
    fn fmt(&self, f: &mut Formatter<'_>) -> fmt::Result {
        match self {
            TrieType::State => write!(f, "state"),
            TrieType::Storage => write!(f, "storage"),
            TrieType::Receipt => write!(f, "receipt"),
            TrieType::Txn => write!(f, "transaction"),
        }
    }
}

/// The current state of all tries as we process txn deltas. These are mutated
/// after every txn we process in the trace.
#[derive(Clone, Debug, Default)]
struct PartialTrieState {
    state: HashedPartialTrie,
    storage: HashMap<H256, HashedPartialTrie>,
    txn: HashedPartialTrie,
    receipt: HashedPartialTrie,
}

/// Additional information discovered during delta application.
#[derive(Debug, Default)]
struct TrieDeltaApplicationOutput {
    // During delta application, if a delete occurs, we may have to make sure additional nodes
    // that are not accessed by the txn remain unhashed.
    additional_state_trie_paths_to_not_hash: Vec<Nibbles>,
    additional_storage_trie_paths_to_not_hash: HashMap<H256, Vec<Nibbles>>,
}

impl ProcessedBlockTrace {
    pub fn into_txn_proof_gen_ir(
        self,
        other_data: OtherBlockData,
        batch_size: usize,
    ) -> TraceParsingResult<Vec<GenerationInputs>> {
        let mut curr_block_tries = PartialTrieState {
            state: self.tries.state.as_hashed_partial_trie().clone(),
            storage: self
                .tries
                .storage
                .iter()
                .map(|(k, v)| (*k, v.as_hashed_partial_trie().clone()))
                .collect(),
            ..Default::default()
        };

        let mut extra_data = ExtraBlockData {
            checkpoint_state_trie_root: other_data.checkpoint_state_trie_root,
            txn_number_before: U256::zero(),
            txn_number_after: U256::zero(),
            gas_used_before: U256::zero(),
            gas_used_after: U256::zero(),
        };

        // Dummy payloads do not increment this accumulator.
        // For actual transactions, it will match their position in the block.
        let mut txn_idx = 0;

        let num_txs = self
            .txn_info
            .iter()
            .map(|tx_info| tx_info.meta.len())
            .sum::<usize>();

        let mut txn_gen_inputs = self
            .txn_info
            .into_iter()
<<<<<<< HEAD
            .enumerate()
            .map(|(txn_idx, txn_info)| {
                let txn_range =
                    (txn_idx * batch_size)..min(txn_idx * batch_size + batch_size, num_txs);

                Self::process_txn_info(
                    txn_range,
=======
            .map(|txn_info| {
                let is_initial_payload = txn_idx == 0;

                let current_idx = txn_idx;
                if !txn_info.meta.is_dummy() {
                    txn_idx += 1;
                }

                Self::process_txn_info(
                    current_idx,
                    is_initial_payload,
>>>>>>> 0563597b
                    txn_info,
                    &mut curr_block_tries,
                    &mut extra_data,
                    &other_data,
                )
                .map_err(|mut e| {
                    e.txn_idx(txn_idx);
                    e
                })
            })
            .collect::<TraceParsingResult<Vec<_>>>()
            .map_err(|mut e| {
                e.block_num(other_data.b_data.b_meta.block_number);
                e.block_chain_id(other_data.b_data.b_meta.block_chain_id);
                e
            })?;

        if !self.withdrawals.is_empty() {
            Self::add_withdrawals_to_txns(
                &mut txn_gen_inputs,
                &mut curr_block_tries,
                self.withdrawals,
            )?;
        }

        Ok(txn_gen_inputs)
    }

    /// Cancun HF specific: At the start of a block, prior txn execution, we
    /// need to update the storage of the beacon block root contract.
    // See <https://eips.ethereum.org/EIPS/eip-4788>.
    fn update_beacon_block_root_contract_storage(
        trie_state: &mut PartialTrieState,
        delta_out: &mut TrieDeltaApplicationOutput,
        nodes_used: &mut NodesUsedByTxn,
        block_data: &BlockMetadata,
    ) -> TraceParsingResult<()> {
        const HISTORY_BUFFER_LENGTH_MOD: U256 = U256([HISTORY_BUFFER_LENGTH.1, 0, 0, 0]);
        const ADDRESS: H256 = H256(BEACON_ROOTS_CONTRACT_ADDRESS_HASHED);

        let timestamp_idx = block_data.block_timestamp % HISTORY_BUFFER_LENGTH_MOD;
        let timestamp = rlp::encode(&block_data.block_timestamp).to_vec();

        let root_idx = timestamp_idx + HISTORY_BUFFER_LENGTH_MOD;
        let calldata = rlp::encode(&U256::from_big_endian(
            &block_data.parent_beacon_block_root.0,
        ))
        .to_vec();

        let storage_trie = trie_state
            .storage
            .get_mut(&ADDRESS)
            .ok_or(TraceParsingError::new(
                TraceParsingErrorReason::MissingAccountStorageTrie(ADDRESS),
            ))?;

        let mut slots_nibbles = vec![];

        for (slot, val) in [(timestamp_idx, timestamp), (root_idx, calldata)]
            .iter()
            .map(|(k, v)| {
                (
                    Nibbles::from_h256_be(hash(
                        Nibbles::from_h256_be(H256::from_uint(k)).bytes_be(),
                    )),
                    v,
                )
            })
        {
            slots_nibbles.push(slot);

            // If we are writing a zero, then we actually need to perform a delete.
            match val == &ZERO_STORAGE_SLOT_VAL_RLPED {
                false => {
                    storage_trie.insert(slot, val.clone()).map_err(|err| {
                        let mut e =
                            TraceParsingError::new(TraceParsingErrorReason::TrieOpError(err));
                        e.slot(U512::from_big_endian(slot.bytes_be().as_slice()));
                        e.slot_value(U512::from_big_endian(val.as_slice()));
                        e
                    })?;

                    delta_out
                        .additional_storage_trie_paths_to_not_hash
                        .entry(ADDRESS)
                        .or_default()
                        .push(slot);
                }
                true => {
                    if let Ok(Some(remaining_slot_key)) =
                        Self::delete_node_and_report_remaining_key_if_branch_collapsed(
                            storage_trie,
                            &slot,
                        )
                    {
                        delta_out
                            .additional_storage_trie_paths_to_not_hash
                            .entry(ADDRESS)
                            .or_default()
                            .push(remaining_slot_key);
                    }
                }
            };
        }

        nodes_used.storage_accesses.push((ADDRESS, slots_nibbles));

        let addr_nibbles = Nibbles::from_h256_be(ADDRESS);
        delta_out
            .additional_state_trie_paths_to_not_hash
            .push(addr_nibbles);
        let addr_bytes = trie_state.state.get(addr_nibbles).ok_or_else(|| {
            TraceParsingError::new(TraceParsingErrorReason::MissingAccountStorageTrie(ADDRESS))
        })?;
        let mut account = account_from_rlped_bytes(addr_bytes)?;

        account.storage_root = storage_trie.hash();

        let updated_account_bytes = rlp::encode(&account);
        trie_state
            .state
            .insert(addr_nibbles, updated_account_bytes.to_vec())
            .map_err(|err| {
                let mut e = TraceParsingError::new(TraceParsingErrorReason::TrieOpError(err));
                e.slot(U512::from_big_endian(addr_nibbles.bytes_be().as_slice()));
                e
            })?;

        Ok(())
    }

    fn update_txn_and_receipt_tries(
        trie_state: &mut PartialTrieState,
        meta: &TxnMetaState,
        txn_idx: usize,
    ) -> TrieOpResult<()> {
        if meta.is_dummy() {
            // This is a dummy payload, that does not mutate these tries.
            return Ok(());
        }

        let txn_k = Nibbles::from_bytes_be(&rlp::encode(&txn_idx)).unwrap();
        trie_state.txn.insert(txn_k, meta.txn_bytes())?;

        trie_state
            .receipt
            .insert(txn_k, meta.receipt_node_bytes.as_ref())
    }

    /// If the account does not have a storage trie or does but is not
    /// accessed by any txns, then we still need to manually create an entry for
    /// them.
    fn init_any_needed_empty_storage_tries<'a>(
        storage_tries: &mut HashMap<H256, HashedPartialTrie>,
        accounts_with_storage: impl Iterator<Item = &'a H256>,
        state_accounts_with_no_accesses_but_storage_tries: &'a HashMap<H256, H256>,
    ) {
        for h_addr in accounts_with_storage {
            if !storage_tries.contains_key(h_addr) {
                let trie = state_accounts_with_no_accesses_but_storage_tries
                    .get(h_addr)
                    .map(|s_root| HashedPartialTrie::new(Node::Hash(*s_root)))
                    .unwrap_or_default();

                storage_tries.insert(*h_addr, trie);
            };
        }
    }

    fn create_minimal_partial_tries_needed_by_txn(
        curr_block_tries: &PartialTrieState,
        nodes_used_by_txn: &NodesUsedByTxn,
<<<<<<< HEAD
        txn_range: Range<TxnIdx>,
=======
        txn_idx: usize,
>>>>>>> 0563597b
        delta_application_out: TrieDeltaApplicationOutput,
        _coin_base_addr: &Address,
    ) -> TraceParsingResult<TrieInputs> {
        let state_trie = create_minimal_state_partial_trie(
            &curr_block_tries.state,
            nodes_used_by_txn.state_accesses.iter().cloned(),
            delta_application_out
                .additional_state_trie_paths_to_not_hash
                .into_iter(),
        )?;

        let txn_nibbles =
            txn_range.map(|txn_idx| Nibbles::from_bytes_be(&rlp::encode(&txn_idx)).unwrap());

        let transactions_trie =
            create_trie_subset_wrapped(&curr_block_tries.txn, txn_nibbles.clone(), TrieType::Txn)?;

        let receipts_trie =
            create_trie_subset_wrapped(&curr_block_tries.receipt, txn_nibbles, TrieType::Receipt)?;

        let storage_tries = create_minimal_storage_partial_tries(
            &curr_block_tries.storage,
            nodes_used_by_txn.storage_accesses.clone().into_iter(),
            &delta_application_out.additional_storage_trie_paths_to_not_hash,
        )?;

        Ok(TrieInputs {
            state_trie,
            transactions_trie,
            receipts_trie,
            storage_tries,
        })
    }

    fn apply_deltas_to_trie_state(
        trie_state: &mut PartialTrieState,
        deltas: &NodesUsedByTxn,
    ) -> TraceParsingResult<TrieDeltaApplicationOutput> {
        let mut out = TrieDeltaApplicationOutput::default();

        for (hashed_acc_addr, storage_writes) in deltas.storage_writes.iter() {
            let storage_trie = trie_state.storage.get_mut(hashed_acc_addr).ok_or_else(|| {
                let hashed_acc_addr = *hashed_acc_addr;
                let mut e = TraceParsingError::new(
                    TraceParsingErrorReason::MissingAccountStorageTrie(hashed_acc_addr),
                );
                e.h_addr(hashed_acc_addr);
                e
            })?;

            for (slot, val) in storage_writes
                .iter()
                .map(|(k, v)| (Nibbles::from_h256_be(hash(k.bytes_be())), v))
            {
                // If we are writing a zero, then we actually need to perform a delete.
                match val == &ZERO_STORAGE_SLOT_VAL_RLPED {
                    false => storage_trie.insert(slot, val.clone()).map_err(|err| {
                        let mut e =
                            TraceParsingError::new(TraceParsingErrorReason::TrieOpError(err));
                        e.slot(U512::from_big_endian(slot.bytes_be().as_slice()));
                        e.slot_value(U512::from_big_endian(val.as_slice()));
                        e
                    })?,
                    true => {
                        if let Some(remaining_slot_key) =
                            Self::delete_node_and_report_remaining_key_if_branch_collapsed(
                                storage_trie,
                                &slot,
                            )
                            .map_err(TraceParsingError::from)?
                        {
                            out.additional_storage_trie_paths_to_not_hash
                                .entry(*hashed_acc_addr)
                                .or_default()
                                .push(remaining_slot_key);
                        }
                    }
                };
            }
        }

        for (hashed_acc_addr, s_trie_writes) in deltas.state_writes.iter() {
            let val_k = Nibbles::from_h256_be(*hashed_acc_addr);

            // If the account was created, then it will not exist in the trie.
            let val_bytes = trie_state
                .state
                .get(val_k)
                .unwrap_or(&EMPTY_ACCOUNT_BYTES_RLPED);

            let mut account = account_from_rlped_bytes(val_bytes)?;

            s_trie_writes.apply_writes_to_state_node(
                &mut account,
                hashed_acc_addr,
                &trie_state.storage,
            )?;

            let updated_account_bytes = rlp::encode(&account);
            trie_state
                .state
                .insert(val_k, updated_account_bytes.to_vec())
                .map_err(TraceParsingError::from)?;
        }

        // Remove any accounts that self-destructed.
        for hashed_addr in deltas.self_destructed_accounts.iter() {
            let k = Nibbles::from_h256_be(*hashed_addr);

            trie_state.storage.remove(hashed_addr).ok_or_else(|| {
                let hashed_addr = *hashed_addr;
                let mut e = TraceParsingError::new(
                    TraceParsingErrorReason::MissingAccountStorageTrie(hashed_addr),
                );
                e.h_addr(hashed_addr);
                e
            })?;

            // TODO: Once the mechanism for resolving code hashes settles, we probably want
            // to also delete the code hash mapping here as well...

            if let Some(remaining_account_key) =
                Self::delete_node_and_report_remaining_key_if_branch_collapsed(
                    &mut trie_state.state,
                    &k,
                )
                .map_err(TraceParsingError::from)?
            {
                out.additional_state_trie_paths_to_not_hash
                    .push(remaining_account_key);
            }
        }

        Ok(out)
    }

    fn get_trie_trace(trie: &HashedPartialTrie, k: &Nibbles) -> TriePath {
        path_for_query(trie, *k, true).collect()
    }

    /// If a branch collapse occurred after a delete, then we must ensure that
    /// the other single child that remains also is not hashed when passed into
    /// plonky2. Returns the key to the remaining child if a collapse occurred.
    fn delete_node_and_report_remaining_key_if_branch_collapsed(
        trie: &mut HashedPartialTrie,
        delete_k: &Nibbles,
    ) -> TrieOpResult<Option<Nibbles>> {
        let old_trace = Self::get_trie_trace(trie, delete_k);
        trie.delete(*delete_k)?;
        let new_trace = Self::get_trie_trace(trie, delete_k);

        Ok(Self::node_deletion_resulted_in_a_branch_collapse(
            &old_trace, &new_trace,
        ))
    }

    /// Comparing the path of the deleted key before and after the deletion,
    /// determine if the deletion resulted in a branch collapsing into a leaf or
    /// extension node, and return the path to the remaining child if this
    /// occurred.
    fn node_deletion_resulted_in_a_branch_collapse(
        old_path: &TriePath,
        new_path: &TriePath,
    ) -> Option<Nibbles> {
        // Collapse requires at least 2 nodes.
        if old_path.0.len() < 2 {
            return None;
        }

        // If the node path length decreased after the delete, then a collapse occurred.
        // As an aside, note that while it's true that the branch could have collapsed
        // into an extension node with multiple nodes below it, the query logic will
        // always stop at most one node after the keys diverge, which guarantees that
        // the new trie path will always be shorter if a collapse occurred.
        let branch_collapse_occurred = old_path.0.len() > new_path.0.len();

        // Now we need to determine the key of the only remaining node after the
        // collapse.
        branch_collapse_occurred.then(|| new_path.iter().into_key())
    }

    /// The withdrawals are always in the final ir payload.
    fn add_withdrawals_to_txns(
        txn_ir: &mut [GenerationInputs],
        final_trie_state: &mut PartialTrieState,
        mut withdrawals: Vec<(Address, U256)>,
    ) -> TraceParsingResult<()> {
        // Scale withdrawals amounts.
        for (_addr, amt) in withdrawals.iter_mut() {
            *amt = eth_to_gwei(*amt)
        }

        let withdrawals_with_hashed_addrs_iter = || {
            withdrawals
                .iter()
                .map(|(addr, v)| (*addr, hash(addr.as_bytes()), *v))
        };

        let last_inputs = txn_ir
            .last_mut()
            .expect("We cannot have an empty list of payloads.");

        if last_inputs.signed_txns.is_empty() {
            // This is a dummy payload, hence it does not contain yet
            // state accesses to the withdrawal addresses.
            let withdrawal_addrs =
                withdrawals_with_hashed_addrs_iter().map(|(_, h_addr, _)| h_addr);

            let additional_paths = if last_inputs.txn_number_before == 0.into() {
                // We need to include the beacon roots contract as this payload is at the
                // start of the block execution.
                vec![Nibbles::from_h256_be(H256(
                    BEACON_ROOTS_CONTRACT_ADDRESS_HASHED,
                ))]
            } else {
                vec![]
            };

            last_inputs.tries.state_trie = create_minimal_state_partial_trie(
                &final_trie_state.state,
                withdrawal_addrs,
                additional_paths.into_iter(),
            )?;
        }

        Self::update_trie_state_from_withdrawals(
            withdrawals_with_hashed_addrs_iter(),
            &mut final_trie_state.state,
        )?;

        last_inputs.withdrawals = withdrawals;
        last_inputs.trie_roots_after.state_root = final_trie_state.state.hash();

        Ok(())
    }

    /// Withdrawals update balances in the account trie, so we need to update
    /// our local trie state.
    fn update_trie_state_from_withdrawals<'a>(
        withdrawals: impl IntoIterator<Item = (Address, H256, U256)> + 'a,
        state: &mut HashedPartialTrie,
    ) -> TraceParsingResult<()> {
        for (addr, h_addr, amt) in withdrawals {
            let h_addr_nibs = Nibbles::from_h256_be(h_addr);

            let acc_bytes = state.get(h_addr_nibs).ok_or_else(|| {
                let mut e = TraceParsingError::new(
                    TraceParsingErrorReason::MissingWithdrawalAccount(addr, h_addr, amt),
                );
                e.addr(addr);
                e.h_addr(h_addr);
                e
            })?;
            let mut acc_data = account_from_rlped_bytes(acc_bytes)?;

            acc_data.balance += amt;

            state
                .insert(h_addr_nibs, rlp::encode(&acc_data).to_vec())
                .map_err(TraceParsingError::from)?;
        }

        Ok(())
    }

    /// Processes a single transaction in the trace.
    fn process_txn_info(
<<<<<<< HEAD
        txn_range: Range<TxnIdx>,
=======
        txn_idx: usize,
        is_initial_payload: bool,
>>>>>>> 0563597b
        txn_info: ProcessedTxnInfo,
        curr_block_tries: &mut PartialTrieState,
        extra_data: &mut ExtraBlockData,
        other_data: &OtherBlockData,
    ) -> TraceParsingResult<GenerationInputs> {
        trace!(
            "Generating proof IR for txn {} through {}...",
            txn_range.start,
            txn_range.end - 1
        );

        Self::init_any_needed_empty_storage_tries(
            &mut curr_block_tries.storage,
            txn_info.nodes_used_by_txn.storage_accesses.keys(),
            &txn_info
                .nodes_used_by_txn
                .state_accounts_with_no_accesses_but_storage_tries,
        );
        // For each non-dummy txn, we increment `txn_number_after` by 1, and
        // update `gas_used_after` accordingly.
<<<<<<< HEAD
        extra_data.txn_number_after += txn_info.meta.len().into();
        extra_data.gas_used_after += txn_info.meta.iter().map(|i| i.gas_used).sum::<u64>().into();
=======
        extra_data.txn_number_after += U256::from(!txn_info.meta.is_dummy() as u8);
        extra_data.gas_used_after += txn_info.meta.gas_used.into();
>>>>>>> 0563597b

        // Because we need to run delta application before creating the minimal
        // sub-tries (we need to detect if deletes collapsed any branches), we need to
        // do this clone every iteration.
        let tries_at_start_of_txn = curr_block_tries.clone();

        for (i, meta) in txn_info.meta.iter().enumerate() {
            Self::update_txn_and_receipt_tries(
                curr_block_tries,
                meta,
                extra_data.txn_number_before.as_usize() + i,
            )
            .map_err(TraceParsingError::from)?;
        }

        let mut delta_out =
            Self::apply_deltas_to_trie_state(curr_block_tries, &txn_info.nodes_used_by_txn)?;

        let nodes_used_by_txn = if is_initial_payload {
            let mut nodes_used = txn_info.nodes_used_by_txn;
            Self::update_beacon_block_root_contract_storage(
                curr_block_tries,
                &mut delta_out,
                &mut nodes_used,
                &other_data.b_data.b_meta,
            )?;

            nodes_used
        } else {
            txn_info.nodes_used_by_txn
        };

        let tries = Self::create_minimal_partial_tries_needed_by_txn(
            &tries_at_start_of_txn,
<<<<<<< HEAD
            &txn_info.nodes_used_by_txn,
            txn_range,
=======
            &nodes_used_by_txn,
            txn_idx,
>>>>>>> 0563597b
            delta_out,
            &other_data.b_data.b_meta.block_beneficiary,
        )?;

        let trie_roots_after = calculate_trie_input_hashes(curr_block_tries);
        let gen_inputs = GenerationInputs {
            txn_number_before: extra_data.txn_number_before,
            gas_used_before: extra_data.gas_used_before,
            gas_used_after: extra_data.gas_used_after,
            signed_txns: txn_info
                .meta
                .iter()
                .filter(|t| t.txn_bytes.is_some())
                .map(|tx| tx.txn_bytes())
                .collect::<Vec<_>>(),
            withdrawals: Vec::default(), /* Only ever set in a
                                          * dummy txn
                                          * at the end of
                                          * the block (see `[add_withdrawals_to_txns]`
                                          * for more info). */
            tries,
            trie_roots_after,
            checkpoint_state_trie_root: extra_data.checkpoint_state_trie_root,
            contract_code: txn_info.contract_code_accessed,
            block_metadata: other_data.b_data.b_meta.clone(),
            block_hashes: other_data.b_data.b_hashes.clone(),
            global_exit_roots: vec![],
        };

        // After processing a transaction, we update the remaining accumulators
        // for the next transaction.
        extra_data.txn_number_before = extra_data.txn_number_after;
        extra_data.gas_used_before = extra_data.gas_used_after;

        Ok(gen_inputs)
    }
}

impl StateTrieWrites {
    fn apply_writes_to_state_node(
        &self,
        state_node: &mut AccountRlp,
        h_addr: &H256,
        acc_storage_tries: &HashMap<H256, HashedPartialTrie>,
    ) -> TraceParsingResult<()> {
        let storage_root_hash_change = match self.storage_trie_change {
            false => None,
            true => {
                let storage_trie = acc_storage_tries.get(h_addr).ok_or_else(|| {
                    let h_addr = *h_addr;
                    let mut e = TraceParsingError::new(
                        TraceParsingErrorReason::MissingAccountStorageTrie(h_addr),
                    );
                    e.h_addr(h_addr);
                    e
                })?;

                Some(storage_trie.hash())
            }
        };

        update_val_if_some(&mut state_node.balance, self.balance);
        update_val_if_some(&mut state_node.nonce, self.nonce);
        update_val_if_some(&mut state_node.storage_root, storage_root_hash_change);
        update_val_if_some(&mut state_node.code_hash, self.code_hash);

        Ok(())
    }
}

fn calculate_trie_input_hashes(t_inputs: &PartialTrieState) -> TrieRoots {
    TrieRoots {
        state_root: t_inputs.state.hash(),
        transactions_root: t_inputs.txn.hash(),
        receipts_root: t_inputs.receipt.hash(),
    }
}

<<<<<<< HEAD
// We really want to get a trie with just a hash node here, and this is an easy
// way to do it.
fn create_fully_hashed_out_sub_partial_trie(trie: &HashedPartialTrie) -> HashedPartialTrie {
    // Impossible to actually fail with an empty iter.
    create_trie_subset(trie, empty::<Nibbles>()).unwrap()
}

fn create_dummy_txn_pair_for_empty_block(
    other_data: &OtherBlockData,
    extra_data: &ExtraBlockData,
    final_tries: &PartialTrieState,
) -> [GenerationInputs; 2] {
    [
        create_dummy_gen_input(other_data, extra_data, final_tries),
        create_dummy_gen_input(other_data, extra_data, final_tries),
    ]
}

fn create_dummy_gen_input(
    other_data: &OtherBlockData,
    extra_data: &ExtraBlockData,
    final_tries: &PartialTrieState,
) -> GenerationInputs {
    let sub_tries = create_dummy_proof_trie_inputs(
        final_tries,
        create_fully_hashed_out_sub_partial_trie(&final_tries.state),
    );
    create_dummy_gen_input_common(other_data, extra_data, sub_tries)
}

fn create_dummy_gen_input_common(
    other_data: &OtherBlockData,
    extra_data: &ExtraBlockData,
    sub_tries: TrieInputs,
) -> GenerationInputs {
    let trie_roots_after = TrieRoots {
        state_root: sub_tries.state_trie.hash(),
        transactions_root: sub_tries.transactions_trie.hash(),
        receipts_root: sub_tries.receipts_trie.hash(),
    };

    // Sanity checks
    assert_eq!(
        extra_data.txn_number_before, extra_data.txn_number_after,
        "Txn numbers before/after differ in a dummy payload with no txn!"
    );
    assert_eq!(
        extra_data.gas_used_before, extra_data.gas_used_after,
        "Gas used before/after differ in a dummy payload with no txn!"
    );

    GenerationInputs {
        signed_txns: vec![],
        tries: sub_tries,
        trie_roots_after,
        checkpoint_state_trie_root: extra_data.checkpoint_state_trie_root,
        block_metadata: other_data.b_data.b_meta.clone(),
        block_hashes: other_data.b_data.b_hashes.clone(),
        txn_number_before: extra_data.txn_number_before,
        gas_used_before: extra_data.gas_used_before,
        gas_used_after: extra_data.gas_used_after,
        contract_code: HashMap::default(),
        withdrawals: vec![], // this is set after creating dummy payloads
    }
}

fn create_dummy_proof_trie_inputs(
    final_tries_at_end_of_block: &PartialTrieState,
    state_trie: HashedPartialTrie,
) -> TrieInputs {
    let partial_sub_storage_tries: Vec<_> = final_tries_at_end_of_block
        .storage
        .iter()
        .map(|(hashed_acc_addr, s_trie)| {
            (
                *hashed_acc_addr,
                create_fully_hashed_out_sub_partial_trie(s_trie),
            )
        })
        .collect();

    TrieInputs {
        state_trie,
        transactions_trie: create_fully_hashed_out_sub_partial_trie(
            &final_tries_at_end_of_block.txn,
        ),
        receipts_trie: create_fully_hashed_out_sub_partial_trie(
            &final_tries_at_end_of_block.receipt,
        ),
        storage_tries: partial_sub_storage_tries,
    }
}

=======
>>>>>>> 0563597b
fn create_minimal_state_partial_trie(
    state_trie: &HashedPartialTrie,
    state_accesses: impl Iterator<Item = H256>,
    additional_state_trie_paths_to_not_hash: impl Iterator<Item = Nibbles>,
) -> TraceParsingResult<HashedPartialTrie> {
    create_trie_subset_wrapped(
        state_trie,
        state_accesses
            .into_iter()
            .map(Nibbles::from_h256_be)
            .chain(additional_state_trie_paths_to_not_hash),
        TrieType::State,
    )
}

// TODO!!!: We really need to be appending the empty storage tries to the base
// trie somewhere else! This is a big hack!
<<<<<<< HEAD
fn create_minimal_storage_partial_tries(
    storage_tries: &HashMap<HashedAccountAddr, HashedPartialTrie>,
    accesses_per_account: impl Iterator<Item = (HashedAccountAddr, Vec<HashedStorageAddrNibbles>)>,
    additional_storage_trie_paths_to_not_hash: &HashMap<HashedAccountAddr, Vec<Nibbles>>,
) -> TraceParsingResult<Vec<(HashedAccountAddr, HashedPartialTrie)>> {
=======
fn create_minimal_storage_partial_tries<'a>(
    storage_tries: &HashMap<H256, HashedPartialTrie>,
    accesses_per_account: impl Iterator<Item = &'a (H256, Vec<Nibbles>)>,
    additional_storage_trie_paths_to_not_hash: &HashMap<H256, Vec<Nibbles>>,
) -> TraceParsingResult<Vec<(H256, HashedPartialTrie)>> {
>>>>>>> 0563597b
    accesses_per_account
        .map(|(h_addr, mem_accesses)| {
            // Guaranteed to exist due to calling `init_any_needed_empty_storage_tries`
            // earlier on.
            let base_storage_trie = &storage_tries[&h_addr];

            let storage_slots_to_not_hash = mem_accesses.iter().cloned().chain(
                additional_storage_trie_paths_to_not_hash
                    .get(&h_addr)
                    .into_iter()
                    .flat_map(|slots| slots.iter().cloned()),
            );

            let partial_storage_trie = create_trie_subset_wrapped(
                base_storage_trie,
                storage_slots_to_not_hash,
                TrieType::Storage,
            )?;

            Ok((h_addr, partial_storage_trie))
        })
        .collect::<TraceParsingResult<_>>()
}

fn create_trie_subset_wrapped(
    trie: &HashedPartialTrie,
    accesses: impl Iterator<Item = Nibbles>,
    trie_type: TrieType,
) -> TraceParsingResult<HashedPartialTrie> {
    create_trie_subset(trie, accesses).map_err(|trie_err| {
        let key = match trie_err {
            SubsetTrieError::UnexpectedKey(key, _) => key,
        };

        Box::new(TraceParsingError::new(
            TraceParsingErrorReason::MissingKeysCreatingSubPartialTrie(key, trie_type),
        ))
    })
}

fn account_from_rlped_bytes(bytes: &[u8]) -> TraceParsingResult<AccountRlp> {
    rlp::decode(bytes).map_err(|err| {
        Box::new(TraceParsingError::new(
            TraceParsingErrorReason::AccountDecode(hex::encode(bytes), err.to_string()),
        ))
    })
}

impl TxnMetaState {
    /// Outputs a boolean indicating whether this `TxnMetaState`
    /// represents a dummy payload or an actual transaction.
    const fn is_dummy(&self) -> bool {
        self.txn_bytes.is_none()
    }

    fn txn_bytes(&self) -> Vec<u8> {
        match self.txn_bytes.as_ref() {
            Some(v) => v.clone(),
            None => Vec::default(),
        }
    }
}

fn update_val_if_some<T>(target: &mut T, opt: Option<T>) {
    if let Some(new_val) = opt {
        *target = new_val;
    }
}

fn optional_field<T: std::fmt::Debug>(label: &str, value: Option<T>) -> String {
    value.map_or(String::new(), |v| format!("{}: {:?}\n", label, v))
}

fn optional_field_hex<T: std::fmt::UpperHex>(label: &str, value: Option<T>) -> String {
    value.map_or(String::new(), |v| format!("{}: 0x{:064X}\n", label, v))
}

fn eth_to_gwei(eth: U256) -> U256 {
    // 1 ether = 10^9 gwei.
    eth * U256::from(10).pow(9.into())
}<|MERGE_RESOLUTION|>--- conflicted
+++ resolved
@@ -2,12 +2,7 @@
     cmp::min,
     collections::HashMap,
     fmt::{self, Display, Formatter},
-<<<<<<< HEAD
-    iter::{self, empty},
     ops::Range,
-=======
-    iter::once,
->>>>>>> 0563597b
 };
 
 use ethereum_types::{Address, BigEndianHash, H256, U256, U512};
@@ -250,10 +245,6 @@
             gas_used_after: U256::zero(),
         };
 
-        // Dummy payloads do not increment this accumulator.
-        // For actual transactions, it will match their position in the block.
-        let mut txn_idx = 0;
-
         let num_txs = self
             .txn_info
             .iter()
@@ -263,27 +254,16 @@
         let mut txn_gen_inputs = self
             .txn_info
             .into_iter()
-<<<<<<< HEAD
             .enumerate()
             .map(|(txn_idx, txn_info)| {
+                let is_initial_payload = txn_idx == 0;
+
                 let txn_range =
                     (txn_idx * batch_size)..min(txn_idx * batch_size + batch_size, num_txs);
 
                 Self::process_txn_info(
                     txn_range,
-=======
-            .map(|txn_info| {
-                let is_initial_payload = txn_idx == 0;
-
-                let current_idx = txn_idx;
-                if !txn_info.meta.is_dummy() {
-                    txn_idx += 1;
-                }
-
-                Self::process_txn_info(
-                    current_idx,
                     is_initial_payload,
->>>>>>> 0563597b
                     txn_info,
                     &mut curr_block_tries,
                     &mut extra_data,
@@ -340,7 +320,7 @@
                 TraceParsingErrorReason::MissingAccountStorageTrie(ADDRESS),
             ))?;
 
-        let mut slots_nibbles = vec![];
+        let slots_nibbles = nodes_used.storage_accesses.entry(ADDRESS).or_default();
 
         for (slot, val) in [(timestamp_idx, timestamp), (root_idx, calldata)]
             .iter()
@@ -389,8 +369,6 @@
             };
         }
 
-        nodes_used.storage_accesses.push((ADDRESS, slots_nibbles));
-
         let addr_nibbles = Nibbles::from_h256_be(ADDRESS);
         delta_out
             .additional_state_trie_paths_to_not_hash
@@ -456,11 +434,7 @@
     fn create_minimal_partial_tries_needed_by_txn(
         curr_block_tries: &PartialTrieState,
         nodes_used_by_txn: &NodesUsedByTxn,
-<<<<<<< HEAD
-        txn_range: Range<TxnIdx>,
-=======
-        txn_idx: usize,
->>>>>>> 0563597b
+        txn_range: Range<usize>,
         delta_application_out: TrieDeltaApplicationOutput,
         _coin_base_addr: &Address,
     ) -> TraceParsingResult<TrieInputs> {
@@ -728,12 +702,8 @@
 
     /// Processes a single transaction in the trace.
     fn process_txn_info(
-<<<<<<< HEAD
-        txn_range: Range<TxnIdx>,
-=======
-        txn_idx: usize,
+        txn_range: Range<usize>,
         is_initial_payload: bool,
->>>>>>> 0563597b
         txn_info: ProcessedTxnInfo,
         curr_block_tries: &mut PartialTrieState,
         extra_data: &mut ExtraBlockData,
@@ -754,13 +724,8 @@
         );
         // For each non-dummy txn, we increment `txn_number_after` by 1, and
         // update `gas_used_after` accordingly.
-<<<<<<< HEAD
         extra_data.txn_number_after += txn_info.meta.len().into();
         extra_data.gas_used_after += txn_info.meta.iter().map(|i| i.gas_used).sum::<u64>().into();
-=======
-        extra_data.txn_number_after += U256::from(!txn_info.meta.is_dummy() as u8);
-        extra_data.gas_used_after += txn_info.meta.gas_used.into();
->>>>>>> 0563597b
 
         // Because we need to run delta application before creating the minimal
         // sub-tries (we need to detect if deletes collapsed any branches), we need to
@@ -795,13 +760,8 @@
 
         let tries = Self::create_minimal_partial_tries_needed_by_txn(
             &tries_at_start_of_txn,
-<<<<<<< HEAD
-            &txn_info.nodes_used_by_txn,
+            &nodes_used_by_txn,
             txn_range,
-=======
-            &nodes_used_by_txn,
-            txn_idx,
->>>>>>> 0563597b
             delta_out,
             &other_data.b_data.b_meta.block_beneficiary,
         )?;
@@ -880,102 +840,6 @@
     }
 }
 
-<<<<<<< HEAD
-// We really want to get a trie with just a hash node here, and this is an easy
-// way to do it.
-fn create_fully_hashed_out_sub_partial_trie(trie: &HashedPartialTrie) -> HashedPartialTrie {
-    // Impossible to actually fail with an empty iter.
-    create_trie_subset(trie, empty::<Nibbles>()).unwrap()
-}
-
-fn create_dummy_txn_pair_for_empty_block(
-    other_data: &OtherBlockData,
-    extra_data: &ExtraBlockData,
-    final_tries: &PartialTrieState,
-) -> [GenerationInputs; 2] {
-    [
-        create_dummy_gen_input(other_data, extra_data, final_tries),
-        create_dummy_gen_input(other_data, extra_data, final_tries),
-    ]
-}
-
-fn create_dummy_gen_input(
-    other_data: &OtherBlockData,
-    extra_data: &ExtraBlockData,
-    final_tries: &PartialTrieState,
-) -> GenerationInputs {
-    let sub_tries = create_dummy_proof_trie_inputs(
-        final_tries,
-        create_fully_hashed_out_sub_partial_trie(&final_tries.state),
-    );
-    create_dummy_gen_input_common(other_data, extra_data, sub_tries)
-}
-
-fn create_dummy_gen_input_common(
-    other_data: &OtherBlockData,
-    extra_data: &ExtraBlockData,
-    sub_tries: TrieInputs,
-) -> GenerationInputs {
-    let trie_roots_after = TrieRoots {
-        state_root: sub_tries.state_trie.hash(),
-        transactions_root: sub_tries.transactions_trie.hash(),
-        receipts_root: sub_tries.receipts_trie.hash(),
-    };
-
-    // Sanity checks
-    assert_eq!(
-        extra_data.txn_number_before, extra_data.txn_number_after,
-        "Txn numbers before/after differ in a dummy payload with no txn!"
-    );
-    assert_eq!(
-        extra_data.gas_used_before, extra_data.gas_used_after,
-        "Gas used before/after differ in a dummy payload with no txn!"
-    );
-
-    GenerationInputs {
-        signed_txns: vec![],
-        tries: sub_tries,
-        trie_roots_after,
-        checkpoint_state_trie_root: extra_data.checkpoint_state_trie_root,
-        block_metadata: other_data.b_data.b_meta.clone(),
-        block_hashes: other_data.b_data.b_hashes.clone(),
-        txn_number_before: extra_data.txn_number_before,
-        gas_used_before: extra_data.gas_used_before,
-        gas_used_after: extra_data.gas_used_after,
-        contract_code: HashMap::default(),
-        withdrawals: vec![], // this is set after creating dummy payloads
-    }
-}
-
-fn create_dummy_proof_trie_inputs(
-    final_tries_at_end_of_block: &PartialTrieState,
-    state_trie: HashedPartialTrie,
-) -> TrieInputs {
-    let partial_sub_storage_tries: Vec<_> = final_tries_at_end_of_block
-        .storage
-        .iter()
-        .map(|(hashed_acc_addr, s_trie)| {
-            (
-                *hashed_acc_addr,
-                create_fully_hashed_out_sub_partial_trie(s_trie),
-            )
-        })
-        .collect();
-
-    TrieInputs {
-        state_trie,
-        transactions_trie: create_fully_hashed_out_sub_partial_trie(
-            &final_tries_at_end_of_block.txn,
-        ),
-        receipts_trie: create_fully_hashed_out_sub_partial_trie(
-            &final_tries_at_end_of_block.receipt,
-        ),
-        storage_tries: partial_sub_storage_tries,
-    }
-}
-
-=======
->>>>>>> 0563597b
 fn create_minimal_state_partial_trie(
     state_trie: &HashedPartialTrie,
     state_accesses: impl Iterator<Item = H256>,
@@ -993,19 +857,11 @@
 
 // TODO!!!: We really need to be appending the empty storage tries to the base
 // trie somewhere else! This is a big hack!
-<<<<<<< HEAD
 fn create_minimal_storage_partial_tries(
-    storage_tries: &HashMap<HashedAccountAddr, HashedPartialTrie>,
-    accesses_per_account: impl Iterator<Item = (HashedAccountAddr, Vec<HashedStorageAddrNibbles>)>,
-    additional_storage_trie_paths_to_not_hash: &HashMap<HashedAccountAddr, Vec<Nibbles>>,
-) -> TraceParsingResult<Vec<(HashedAccountAddr, HashedPartialTrie)>> {
-=======
-fn create_minimal_storage_partial_tries<'a>(
     storage_tries: &HashMap<H256, HashedPartialTrie>,
-    accesses_per_account: impl Iterator<Item = &'a (H256, Vec<Nibbles>)>,
+    accesses_per_account: impl Iterator<Item = (H256, Vec<Nibbles>)>,
     additional_storage_trie_paths_to_not_hash: &HashMap<H256, Vec<Nibbles>>,
 ) -> TraceParsingResult<Vec<(H256, HashedPartialTrie)>> {
->>>>>>> 0563597b
     accesses_per_account
         .map(|(h_addr, mem_accesses)| {
             // Guaranteed to exist due to calling `init_any_needed_empty_storage_tries`
