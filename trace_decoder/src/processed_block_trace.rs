--- conflicted
+++ resolved
@@ -6,78 +6,9 @@
 use evm_arithmetization::generation::mpt::{AccountRlp, LegacyReceiptRlp};
 use mpt_trie::nibbles::Nibbles;
 
-<<<<<<< HEAD
-#[derive(Debug)]
-pub(crate) struct ProcessedBlockTrace {
-    pub(crate) tries: PartialTriePreImages,
-    pub(crate) txn_info: Vec<ProcessedTxnInfo>,
-    pub(crate) withdrawals: Vec<(Address, U256)>,
-}
-
-const COMPATIBLE_HEADER_VERSIONS: [u8; 2] = [0, 1];
-
-impl BlockTrace {
-    /// Processes and returns the [GenerationInputs] for all transactions in the
-    /// block.
-    pub fn into_txn_proof_gen_ir<F>(
-        self,
-        p_meta: &ProcessingMeta<F>,
-        other_data: OtherBlockData,
-        batch_size: usize,
-    ) -> TraceParsingResult<Vec<GenerationInputs>>
-    where
-        F: CodeHashResolveFunc,
-    {
-        let processed_block_trace = self.into_processed_block_trace(
-            p_meta,
-            other_data.b_data.withdrawals.clone(),
-            batch_size,
-        )?;
-
-        processed_block_trace.into_txn_proof_gen_ir(other_data, batch_size)
-    }
-
-    fn into_processed_block_trace<F>(
-        self,
-        p_meta: &ProcessingMeta<F>,
-        withdrawals: Vec<(Address, U256)>,
-        batch_size: usize,
-    ) -> TraceParsingResult<ProcessedBlockTrace>
-    where
-        F: CodeHashResolveFunc,
-    {
-        // The compact format is able to provide actual code, so if it does, we should
-        // take advantage of it.
-        let pre_image_data = process_block_trace_trie_pre_images(self.trie_pre_images)?;
-
-        print_value_and_hash_nodes_of_trie(&pre_image_data.tries.state);
-
-        for (h_addr, s_trie) in pre_image_data.tries.storage.iter() {
-            print_value_and_hash_nodes_of_storage_trie(h_addr, s_trie);
-        }
-
-        let all_accounts_in_pre_image: Vec<_> = pre_image_data
-            .tries
-            .state
-            .items()
-            .filter_map(|(addr, data)| {
-                data.as_val()
-                    .map(|data| (addr.into(), rlp::decode::<AccountRlp>(data).unwrap()))
-            })
-            .collect();
-
-        let code_db = {
-            let mut code_db = self.code_db.unwrap_or_default();
-            if let Some(code_mappings) = pre_image_data.extra_code_hash_mappings {
-                code_db.extend(code_mappings);
-            }
-            code_db
-        };
-=======
 use crate::hash;
 use crate::PartialTriePreImages;
 use crate::{ContractCodeUsage, TxnInfo};
->>>>>>> 0563597b
 
 // 0xc5d2460186f7233c927e7db2dcc703c0e500b653ca82273b7bfad8045d85a470
 const EMPTY_CODE_HASH: H256 = H256([
@@ -85,48 +16,11 @@
     130, 39, 59, 123, 250, 216, 4, 93, 133, 164, 112,
 ]);
 
-<<<<<<< HEAD
-        let last_tx_idx = self.txn_info.len().saturating_sub(1) / batch_size;
-
-        let txn_info = self
-            .txn_info
-            .chunks(batch_size)
-            .enumerate()
-            .map(|(i, t)| {
-                let extra_state_accesses = if last_tx_idx == i {
-                    // If this is the last transaction, we mark the withdrawal addresses
-                    // as accessed in the state trie.
-                    withdrawals
-                        .iter()
-                        .map(|(addr, _)| hash(addr.as_bytes()))
-                        .collect::<Vec<_>>()
-                } else {
-                    Vec::new()
-                };
-
-                TxnInfo::into_processed_txn_info(
-                    t,
-                    &all_accounts_in_pre_image,
-                    &extra_state_accesses,
-                    &mut code_hash_resolver,
-                )
-            })
-            .collect::<Vec<_>>();
-
-        Ok(ProcessedBlockTrace {
-            tries: pre_image_data.tries,
-            txn_info,
-            withdrawals,
-        })
-    }
-}
-=======
 /// 0x56e81f171bcc55a6ff8345e692c0f86e5b48e01b996cadc001622fb5e363b421
 pub const EMPTY_TRIE_HASH: H256 = H256([
     86, 232, 31, 23, 27, 204, 85, 166, 255, 131, 69, 230, 146, 192, 248, 110, 91, 72, 224, 27, 153,
     108, 173, 192, 1, 98, 47, 181, 227, 99, 180, 33,
 ]);
->>>>>>> 0563597b
 
 #[derive(Debug)]
 pub(crate) struct ProcessedBlockTrace {
@@ -143,15 +37,9 @@
 
 #[derive(Debug, Default)]
 pub(crate) struct ProcessedTxnInfo {
-<<<<<<< HEAD
-    pub(crate) nodes_used_by_txn: NodesUsedByTxn,
-    pub(crate) contract_code_accessed: HashMap<CodeHash, Vec<u8>>,
-    pub(crate) meta: Vec<TxnMetaState>,
-=======
     pub nodes_used_by_txn: NodesUsedByTxn,
     pub contract_code_accessed: HashMap<H256, Vec<u8>>,
-    pub meta: TxnMetaState,
->>>>>>> 0563597b
+    pub meta: Vec<TxnMetaState>,
 }
 
 pub(crate) struct CodeHashResolving<F> {
@@ -180,63 +68,19 @@
 }
 
 impl TxnInfo {
-<<<<<<< HEAD
-    fn into_processed_txn_info<F: CodeHashResolveFunc>(
+    pub(crate) fn into_processed_txn_info<F: Fn(&H256) -> Vec<u8>>(
         tx_infos: &[Self],
-        all_accounts_in_pre_image: &[(HashedAccountAddr, AccountRlp)],
-        extra_state_accesses: &[HashedAccountAddr],
-=======
-    pub(crate) fn into_processed_txn_info<F: Fn(&H256) -> Vec<u8>>(
-        self,
         all_accounts_in_pre_image: &[(H256, AccountRlp)],
         extra_state_accesses: &[H256],
->>>>>>> 0563597b
         code_hash_resolver: &mut CodeHashResolving<F>,
     ) -> ProcessedTxnInfo {
         let mut nodes_used_by_txn = NodesUsedByTxn::default();
         let mut contract_code_accessed = create_empty_code_access_map();
         let mut meta = Vec::with_capacity(tx_infos.len());
 
-<<<<<<< HEAD
         for txn in tx_infos.iter() {
             for (addr, trace) in txn.traces.iter() {
                 let hashed_addr = hash(addr.as_bytes());
-=======
-        for (addr, trace) in self.traces {
-            let hashed_addr = hash(addr.as_bytes());
-
-            let storage_writes = trace.storage_written.unwrap_or_default();
-
-            let storage_read_keys = trace
-                .storage_read
-                .into_iter()
-                .flat_map(|reads| reads.into_iter());
-
-            let storage_write_keys = storage_writes.keys();
-            let storage_access_keys = storage_read_keys.chain(storage_write_keys.copied());
-
-            nodes_used_by_txn.storage_accesses.push((
-                hashed_addr,
-                storage_access_keys
-                    .map(|H256(bytes)| Nibbles::from_h256_be(hash(bytes)))
-                    .collect(),
-            ));
-
-            let storage_trie_change = !storage_writes.is_empty();
-            let code_change = trace.code_usage.is_some();
-            let state_write_occurred = trace.balance.is_some()
-                || trace.nonce.is_some()
-                || storage_trie_change
-                || code_change;
-
-            if state_write_occurred {
-                let state_trie_writes = StateTrieWrites {
-                    balance: trace.balance,
-                    nonce: trace.nonce,
-                    storage_trie_change,
-                    code_hash: trace.code_usage.as_ref().map(|usage| usage.get_code_hash()),
-                };
->>>>>>> 0563597b
 
                 let storage_writes = trace.storage_written.clone().unwrap_or_default();
 
@@ -317,7 +161,6 @@
                     }
                 }
 
-<<<<<<< HEAD
                 nodes_used_by_txn.state_accesses.insert(hashed_addr);
 
                 if let Some(c_usage) = &trace.code_usage {
@@ -325,18 +168,14 @@
                         ContractCodeUsage::Read(c_hash) => {
                             contract_code_accessed
                                 .entry(*c_hash)
-                                .or_insert_with(|| code_hash_resolver.resolve(c_hash));
+                                .or_insert_with(|| code_hash_resolver.resolve(&c_hash));
                         }
                         ContractCodeUsage::Write(c_bytes) => {
-                            let c_hash = hash(c_bytes);
-
-                            contract_code_accessed.insert(c_hash, c_bytes.0.clone());
-                            code_hash_resolver.insert_code(c_hash, c_bytes.0.clone());
-                        }
-=======
-                        contract_code_accessed.insert(c_hash, c_bytes.clone());
-                        code_hash_resolver.insert_code(c_hash, c_bytes);
->>>>>>> 0563597b
+                            let c_hash = hash(&c_bytes);
+
+                            contract_code_accessed.insert(c_hash, c_bytes.clone());
+                            code_hash_resolver.insert_code(c_hash, c_bytes.clone());
+                        }
                     }
                 }
 
@@ -411,37 +250,20 @@
     HashMap::from_iter(once((EMPTY_CODE_HASH, Vec::new())))
 }
 
-<<<<<<< HEAD
-pub(crate) type StorageAccess = Vec<HashedStorageAddrNibbles>;
-pub(crate) type StorageWrite = HashMap<HashedStorageAddrNibbles, Vec<u8>>;
-=======
 pub(crate) type StorageAccess = Vec<Nibbles>;
-pub(crate) type StorageWrite = Vec<(Nibbles, Vec<u8>)>;
->>>>>>> 0563597b
+pub(crate) type StorageWrite = HashMap<Nibbles, Vec<u8>>;
 
 /// Note that "*_accesses" includes writes.
 #[derive(Debug, Default)]
 pub(crate) struct NodesUsedByTxn {
-<<<<<<< HEAD
-    pub(crate) state_accesses: HashSet<HashedNodeAddr>,
-    pub(crate) state_writes: HashMap<HashedAccountAddr, StateTrieWrites>,
+    pub(crate) state_accesses: HashSet<H256>,
+    pub(crate) state_writes: HashMap<H256, StateTrieWrites>,
 
     // Note: All entries in `storage_writes` also appear in `storage_accesses`.
-    pub(crate) storage_accesses: HashMap<HashedAccountAddr, StorageAccess>,
-    pub(crate) storage_writes: HashMap<HashedAccountAddr, StorageWrite>,
-    pub(crate) state_accounts_with_no_accesses_but_storage_tries:
-        HashMap<HashedAccountAddr, TrieRootHash>,
-    pub(crate) self_destructed_accounts: HashSet<HashedAccountAddr>,
-=======
-    pub(crate) state_accesses: Vec<H256>,
-    pub(crate) state_writes: Vec<(H256, StateTrieWrites)>,
-
-    // Note: All entries in `storage_writes` also appear in `storage_accesses`.
-    pub(crate) storage_accesses: Vec<(H256, StorageAccess)>,
-    pub(crate) storage_writes: Vec<(H256, StorageWrite)>,
+    pub(crate) storage_accesses: HashMap<H256, StorageAccess>,
+    pub(crate) storage_writes: HashMap<H256, StorageWrite>,
     pub(crate) state_accounts_with_no_accesses_but_storage_tries: HashMap<H256, H256>,
-    pub(crate) self_destructed_accounts: Vec<H256>,
->>>>>>> 0563597b
+    pub(crate) self_destructed_accounts: HashSet<H256>,
 }
 
 #[derive(Debug)]
