use std::collections::{HashMap, HashSet};
use std::fmt::Debug;
use std::iter::once;

use ethereum_types::{Address, H256, U256};
use evm_arithmetization::generation::mpt::{AccountRlp, LegacyReceiptRlp};
use mpt_trie::nibbles::Nibbles;

use crate::hash;
use crate::PartialTriePreImages;
use crate::{ContractCodeUsage, TxnInfo};

// 0xc5d2460186f7233c927e7db2dcc703c0e500b653ca82273b7bfad8045d85a470
const EMPTY_CODE_HASH: H256 = H256([
    197, 210, 70, 1, 134, 247, 35, 60, 146, 126, 125, 178, 220, 199, 3, 192, 229, 0, 182, 83, 202,
    130, 39, 59, 123, 250, 216, 4, 93, 133, 164, 112,
]);

<<<<<<< HEAD
impl BlockTrace {
    /// Processes and returns the [GenerationInputs] for all transactions in the
    /// block.
    pub fn into_txn_proof_gen_ir<F>(
        self,
        p_meta: &ProcessingMeta<F>,
        other_data: OtherBlockData,
    ) -> TraceParsingResult<Vec<GenerationInputs>>
    where
        F: CodeHashResolveFunc,
    {
        let processed_block_trace =
            self.into_processed_block_trace(p_meta, other_data.b_data.withdrawals.clone())?;

        processed_block_trace.into_txn_proof_gen_ir(other_data)
    }

    fn into_processed_block_trace<F>(
        self,
        p_meta: &ProcessingMeta<F>,
        withdrawals: Vec<(Address, U256)>,
    ) -> TraceParsingResult<ProcessedBlockTrace>
    where
        F: CodeHashResolveFunc,
    {
        // The compact format is able to provide actual code, so if it does, we should
        // take advantage of it.
        let pre_image_data = process_block_trace_trie_pre_images(self.trie_pre_images)?;

        print_value_and_hash_nodes_of_trie(&pre_image_data.tries.state);

        for (h_addr, s_trie) in pre_image_data.tries.storage.iter() {
            print_value_and_hash_nodes_of_storage_trie(h_addr, s_trie);
        }

        let all_accounts_in_pre_image: Vec<_> = pre_image_data
            .tries
            .state
            .items()
            .filter_map(|(addr, data)| {
                data.as_val()
                    .map(|data| (addr.into(), rlp::decode::<AccountRlp>(data).unwrap()))
            })
            .collect();

        let code_db = {
            let mut code_db = self.code_db.unwrap_or_default();
            if let Some(code_mappings) = pre_image_data.extra_code_hash_mappings {
                code_db.extend(code_mappings);
            }
            code_db
        };

        let mut code_hash_resolver = CodeHashResolving {
            client_code_hash_resolve_f: &p_meta.resolve_code_hash_fn,
            extra_code_hash_mappings: code_db,
        };

        let last_tx_idx = self.txn_info.len().saturating_sub(1);

        let mut txn_info = self
            .txn_info
            .into_iter()
            .enumerate()
            .map(|(i, t)| {
                let extra_state_accesses = if last_tx_idx == i {
                    // If this is the last transaction, we mark the withdrawal addresses
                    // as accessed in the state trie.
                    withdrawals
                        .iter()
                        .map(|(addr, _)| hash(addr.as_bytes()))
                        .collect::<Vec<_>>()
                } else {
                    Vec::new()
                };

                t.into_processed_txn_info(
                    &all_accounts_in_pre_image,
                    &extra_state_accesses,
                    &mut code_hash_resolver,
                )
            })
            .collect::<Vec<_>>();

        while txn_info.len() < 2 {
            txn_info.insert(0, ProcessedTxnInfo::default());
        }

        Ok(ProcessedBlockTrace {
            tries: pre_image_data.tries,
            txn_info,
            withdrawals,
        })
    }
}
=======
/// 0x56e81f171bcc55a6ff8345e692c0f86e5b48e01b996cadc001622fb5e363b421
pub const EMPTY_TRIE_HASH: H256 = H256([
    86, 232, 31, 23, 27, 204, 85, 166, 255, 131, 69, 230, 146, 192, 248, 110, 91, 72, 224, 27, 153,
    108, 173, 192, 1, 98, 47, 181, 227, 99, 180, 33,
]);
>>>>>>> 715a9059

#[derive(Debug)]
pub(crate) struct ProcessedBlockTrace {
    pub tries: PartialTriePreImages,
    pub txn_info: Vec<ProcessedTxnInfo>,
    pub withdrawals: Vec<(Address, U256)>,
}

#[derive(Debug)]
pub(crate) struct ProcessedBlockTracePreImages {
    pub tries: PartialTriePreImages,
    pub extra_code_hash_mappings: Option<HashMap<H256, Vec<u8>>>,
}

#[derive(Debug, Default)]
pub(crate) struct ProcessedTxnInfo {
    pub nodes_used_by_txn: NodesUsedByTxn,
    pub contract_code_accessed: HashMap<H256, Vec<u8>>,
    pub meta: TxnMetaState,
}

pub(crate) struct CodeHashResolving<F> {
    /// If we have not seen this code hash before, use the resolve function that
    /// the client passes down to us. This will likely be an rpc call/cache
    /// check.
    pub client_code_hash_resolve_f: F,

    /// Code hash mappings that we have constructed from parsing the block
    /// trace. If there are any txns that create contracts, then they will also
    /// get added here as we process the deltas.
    pub extra_code_hash_mappings: HashMap<H256, Vec<u8>>,
}

impl<F: Fn(&H256) -> Vec<u8>> CodeHashResolving<F> {
    fn resolve(&mut self, c_hash: &H256) -> Vec<u8> {
        match self.extra_code_hash_mappings.get(c_hash) {
            Some(code) => code.clone(),
            None => (self.client_code_hash_resolve_f)(c_hash),
        }
    }

    fn insert_code(&mut self, c_hash: H256, code: Vec<u8>) {
        self.extra_code_hash_mappings.insert(c_hash, code);
    }
}

impl TxnInfo {
    pub(crate) fn into_processed_txn_info<F: Fn(&H256) -> Vec<u8>>(
        self,
        all_accounts_in_pre_image: &[(H256, AccountRlp)],
        extra_state_accesses: &[H256],
        code_hash_resolver: &mut CodeHashResolving<F>,
    ) -> ProcessedTxnInfo {
        let mut nodes_used_by_txn = NodesUsedByTxn::default();
        let mut contract_code_accessed = create_empty_code_access_map();

        for (addr, trace) in self.traces {
            let hashed_addr = hash(addr.as_bytes());

            let storage_writes = trace.storage_written.unwrap_or_default();

            let storage_read_keys = trace
                .storage_read
                .into_iter()
                .flat_map(|reads| reads.into_iter());

            let storage_write_keys = storage_writes.keys();
            let storage_access_keys = storage_read_keys.chain(storage_write_keys.copied());

            nodes_used_by_txn.storage_accesses.push((
                hashed_addr,
                storage_access_keys
                    .map(|k| Nibbles::from_h256_be(hash(&k.0)))
                    .collect(),
            ));

            let storage_trie_change = !storage_writes.is_empty();
            let code_change = trace.code_usage.is_some();
            let state_write_occurred = trace.balance.is_some()
                || trace.nonce.is_some()
                || storage_trie_change
                || code_change;

            if state_write_occurred {
                let state_trie_writes = StateTrieWrites {
                    balance: trace.balance,
                    nonce: trace.nonce,
                    storage_trie_change,
                    code_hash: trace.code_usage.as_ref().map(|usage| usage.get_code_hash()),
                };

                nodes_used_by_txn
                    .state_writes
                    .push((hashed_addr, state_trie_writes))
            }

            let storage_writes_vec = storage_writes
                .into_iter()
                .map(|(k, v)| (Nibbles::from_h256_be(k), rlp::encode(&v).to_vec()))
                .collect();

            nodes_used_by_txn
                .storage_writes
                .push((hashed_addr, storage_writes_vec));

            nodes_used_by_txn.state_accesses.push(hashed_addr);

            if let Some(c_usage) = trace.code_usage {
                match c_usage {
                    ContractCodeUsage::Read(c_hash) => {
                        contract_code_accessed
                            .entry(c_hash)
                            .or_insert_with(|| code_hash_resolver.resolve(&c_hash));
                    }
                    ContractCodeUsage::Write(c_bytes) => {
                        let c_hash = hash(&c_bytes);

                        contract_code_accessed.insert(c_hash, c_bytes.clone());
                        code_hash_resolver.insert_code(c_hash, c_bytes);
                    }
                }
            }

            if trace
                .self_destructed
                .map_or(false, |self_destructed| self_destructed)
            {
                nodes_used_by_txn.self_destructed_accounts.push(hashed_addr);
            }
        }

        for &hashed_addr in extra_state_accesses {
            nodes_used_by_txn.state_accesses.push(hashed_addr);
        }

        let accounts_with_storage_accesses: HashSet<_> = HashSet::from_iter(
            nodes_used_by_txn
                .storage_accesses
                .iter()
                .filter(|(_, slots)| !slots.is_empty())
                .map(|(addr, _)| *addr),
        );

        let all_accounts_with_non_empty_storage = all_accounts_in_pre_image
            .iter()
            .filter(|(_, data)| data.storage_root != EMPTY_TRIE_HASH);

        let accounts_with_storage_but_no_storage_accesses = all_accounts_with_non_empty_storage
            .filter(|&(addr, _data)| !accounts_with_storage_accesses.contains(addr))
            .map(|(addr, data)| (*addr, data.storage_root));

        nodes_used_by_txn
            .state_accounts_with_no_accesses_but_storage_tries
            .extend(accounts_with_storage_but_no_storage_accesses);

        let txn_bytes = match self.meta.byte_code.is_empty() {
            false => Some(self.meta.byte_code),
            true => None,
        };

        let receipt_node_bytes =
            process_rlped_receipt_node_bytes(self.meta.new_receipt_trie_node_byte);

        let new_meta_state = TxnMetaState {
            txn_bytes,
            receipt_node_bytes,
            gas_used: self.meta.gas_used,
        };

        ProcessedTxnInfo {
            nodes_used_by_txn,
            contract_code_accessed,
            meta: new_meta_state,
        }
    }
}

fn process_rlped_receipt_node_bytes(raw_bytes: Vec<u8>) -> Vec<u8> {
    match rlp::decode::<LegacyReceiptRlp>(&raw_bytes) {
        Ok(_) => raw_bytes,
        Err(_) => {
            // Must be non-legacy.
            rlp::decode::<Vec<u8>>(&raw_bytes).unwrap()
        }
    }
}

fn create_empty_code_access_map() -> HashMap<H256, Vec<u8>> {
    HashMap::from_iter(once((EMPTY_CODE_HASH, Vec::new())))
}

pub(crate) type StorageAccess = Vec<Nibbles>;
pub(crate) type StorageWrite = Vec<(Nibbles, Vec<u8>)>;

/// Note that "*_accesses" includes writes.
#[derive(Debug, Default)]
pub(crate) struct NodesUsedByTxn {
    pub(crate) state_accesses: Vec<H256>,
    pub(crate) state_writes: Vec<(H256, StateTrieWrites)>,

    // Note: All entries in `storage_writes` also appear in `storage_accesses`.
    pub(crate) storage_accesses: Vec<(H256, StorageAccess)>,
    pub(crate) storage_writes: Vec<(H256, StorageWrite)>,
    pub(crate) state_accounts_with_no_accesses_but_storage_tries: HashMap<H256, H256>,
    pub(crate) self_destructed_accounts: Vec<H256>,
}

#[derive(Debug)]
pub(crate) struct StateTrieWrites {
    pub(crate) balance: Option<U256>,
    pub(crate) nonce: Option<U256>,
    pub(crate) storage_trie_change: bool,
    pub(crate) code_hash: Option<H256>,
}

#[derive(Debug, Default)]
pub(crate) struct TxnMetaState {
    pub(crate) txn_bytes: Option<Vec<u8>>,
    pub(crate) receipt_node_bytes: Vec<u8>,
    pub(crate) gas_used: u64,
}<|MERGE_RESOLUTION|>--- conflicted
+++ resolved
@@ -16,109 +16,11 @@
     130, 39, 59, 123, 250, 216, 4, 93, 133, 164, 112,
 ]);
 
-<<<<<<< HEAD
-impl BlockTrace {
-    /// Processes and returns the [GenerationInputs] for all transactions in the
-    /// block.
-    pub fn into_txn_proof_gen_ir<F>(
-        self,
-        p_meta: &ProcessingMeta<F>,
-        other_data: OtherBlockData,
-    ) -> TraceParsingResult<Vec<GenerationInputs>>
-    where
-        F: CodeHashResolveFunc,
-    {
-        let processed_block_trace =
-            self.into_processed_block_trace(p_meta, other_data.b_data.withdrawals.clone())?;
-
-        processed_block_trace.into_txn_proof_gen_ir(other_data)
-    }
-
-    fn into_processed_block_trace<F>(
-        self,
-        p_meta: &ProcessingMeta<F>,
-        withdrawals: Vec<(Address, U256)>,
-    ) -> TraceParsingResult<ProcessedBlockTrace>
-    where
-        F: CodeHashResolveFunc,
-    {
-        // The compact format is able to provide actual code, so if it does, we should
-        // take advantage of it.
-        let pre_image_data = process_block_trace_trie_pre_images(self.trie_pre_images)?;
-
-        print_value_and_hash_nodes_of_trie(&pre_image_data.tries.state);
-
-        for (h_addr, s_trie) in pre_image_data.tries.storage.iter() {
-            print_value_and_hash_nodes_of_storage_trie(h_addr, s_trie);
-        }
-
-        let all_accounts_in_pre_image: Vec<_> = pre_image_data
-            .tries
-            .state
-            .items()
-            .filter_map(|(addr, data)| {
-                data.as_val()
-                    .map(|data| (addr.into(), rlp::decode::<AccountRlp>(data).unwrap()))
-            })
-            .collect();
-
-        let code_db = {
-            let mut code_db = self.code_db.unwrap_or_default();
-            if let Some(code_mappings) = pre_image_data.extra_code_hash_mappings {
-                code_db.extend(code_mappings);
-            }
-            code_db
-        };
-
-        let mut code_hash_resolver = CodeHashResolving {
-            client_code_hash_resolve_f: &p_meta.resolve_code_hash_fn,
-            extra_code_hash_mappings: code_db,
-        };
-
-        let last_tx_idx = self.txn_info.len().saturating_sub(1);
-
-        let mut txn_info = self
-            .txn_info
-            .into_iter()
-            .enumerate()
-            .map(|(i, t)| {
-                let extra_state_accesses = if last_tx_idx == i {
-                    // If this is the last transaction, we mark the withdrawal addresses
-                    // as accessed in the state trie.
-                    withdrawals
-                        .iter()
-                        .map(|(addr, _)| hash(addr.as_bytes()))
-                        .collect::<Vec<_>>()
-                } else {
-                    Vec::new()
-                };
-
-                t.into_processed_txn_info(
-                    &all_accounts_in_pre_image,
-                    &extra_state_accesses,
-                    &mut code_hash_resolver,
-                )
-            })
-            .collect::<Vec<_>>();
-
-        while txn_info.len() < 2 {
-            txn_info.insert(0, ProcessedTxnInfo::default());
-        }
-
-        Ok(ProcessedBlockTrace {
-            tries: pre_image_data.tries,
-            txn_info,
-            withdrawals,
-        })
-    }
-}
-=======
 /// 0x56e81f171bcc55a6ff8345e692c0f86e5b48e01b996cadc001622fb5e363b421
 pub const EMPTY_TRIE_HASH: H256 = H256([
     86, 232, 31, 23, 27, 204, 85, 166, 255, 131, 69, 230, 146, 192, 248, 110, 91, 72, 224, 27, 153,
     108, 173, 192, 1, 98, 47, 181, 227, 99, 180, 33,
 ]);
->>>>>>> 715a9059
 
 #[derive(Debug)]
 pub(crate) struct ProcessedBlockTrace {
