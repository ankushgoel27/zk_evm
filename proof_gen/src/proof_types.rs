--- conflicted
+++ resolved
@@ -1,13 +1,6 @@
 //! This module defines the various proof types used throughout the block proof
 //! generation process.
 
-<<<<<<< HEAD
-use evm_arithmetization::proof::PublicValues;
-use serde::{Deserialize, Serialize};
-
-// use trace_decoder::types::BlockHeight;
-use crate::types::PlonkyProofIntern;
-=======
 use evm_arithmetization::{
     fixed_recursive_verifier::{extract_block_public_values, extract_two_to_one_block_hash},
     proof::PublicValues,
@@ -17,7 +10,6 @@
 use serde::{Deserialize, Serialize};
 
 use crate::types::{Hash, Hasher, PlonkyProofIntern};
->>>>>>> 33360556
 
 /// A transaction proof along with its public values, for proper connection with
 /// contiguous proofs.
@@ -47,7 +39,7 @@
 #[derive(Clone, Debug, Deserialize, Serialize)]
 pub struct GeneratedBlockProof {
     /// Associated block height.
-    pub b_height: u64, // TODO: replace by BlockHeight once trace_decoder is updated
+    pub b_height: BlockHeight,
     /// Underlying plonky2 proof.
     pub intern: PlonkyProofIntern,
 }
