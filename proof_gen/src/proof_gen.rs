--- conflicted
+++ resolved
@@ -16,13 +16,9 @@
 
 use crate::{
     proof_types::{
-<<<<<<< HEAD
-        GeneratedBlockProof, GeneratedSegmentAggProof, GeneratedSegmentProof, GeneratedTxnAggProof,
+        AggregatableBlockProof, GeneratedAggBlockProof, GeneratedBlockProof,
+        GeneratedSegmentAggProof, GeneratedSegmentProof, GeneratedTxnAggProof,
         SegmentAggregatableProof, TxnAggregatableProof,
-=======
-        AggregatableBlockProof, AggregatableProof, GeneratedAggBlockProof, GeneratedAggProof,
-        GeneratedBlockProof, GeneratedTxnProof,
->>>>>>> 0563597b
     },
     prover_state::ProverState,
     types::{Field, PlonkyProofIntern, EXTENSION_DEGREE},
