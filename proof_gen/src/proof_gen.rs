//! This module defines the proof generation methods corresponding to the three
//! types of proofs the zkEVM internally handles.

use std::sync::{atomic::AtomicBool, Arc};

use evm_arithmetization::{
    fixed_recursive_verifier::ProverOutputData, generation::TrimmedGenerationInputs,
    prover::GenerationSegmentData, AllStark, StarkConfig,
};
use hashbrown::HashMap;
use plonky2::{
    gates::noop::NoopGate,
    plonk::{circuit_builder::CircuitBuilder, circuit_data::CircuitConfig},
    util::timing::TimingTree,
};

use crate::{
    proof_types::{
<<<<<<< HEAD
        BatchAggregatableProof, GeneratedBlockProof, GeneratedSegmentAggProof,
        GeneratedSegmentProof, GeneratedTxnAggProof, SegmentAggregatableProof,
=======
        AggregatableBlockProof, AggregatableProof, GeneratedAggBlockProof, GeneratedAggProof,
        GeneratedBlockProof, GeneratedTxnProof,
>>>>>>> e7e83ded
    },
    prover_state::ProverState,
    types::{Field, PlonkyProofIntern, EXTENSION_DEGREE},
};

/// A type alias for `Result<T, ProofGenError>`.
pub type ProofGenResult<T> = Result<T, ProofGenError>;

/// A custom error type to handle failure cases during proof generation.
// Plonky2 is still using `anyhow` for proof gen, and since this is a library,
// it's probably best if we at least convert it to a `String`.
#[derive(Debug)]
pub struct ProofGenError(pub String);

impl std::fmt::Display for ProofGenError {
    fn fmt(&self, f: &mut std::fmt::Formatter<'_>) -> std::fmt::Result {
        write!(f, "{:#?}", self.0)
    }
}

impl std::error::Error for ProofGenError {}

impl From<String> for ProofGenError {
    fn from(v: String) -> Self {
        Self(v)
    }
}

/// Generates a transaction proof from some IR data.
pub fn generate_segment_proof(
    p_state: &ProverState,
    gen_inputs: TrimmedGenerationInputs,
    segment_data: &mut GenerationSegmentData,
    abort_signal: Option<Arc<AtomicBool>>,
) -> ProofGenResult<GeneratedSegmentProof> {
    let output_data = p_state
        .state
        .prove_segment(
            &AllStark::default(),
            &StarkConfig::standard_fast_config(),
            gen_inputs,
            segment_data,
            &mut TimingTree::default(),
            abort_signal,
        )
        .map_err(|err| err.to_string())?;

    let p_vals = output_data.public_values;
    let intern = output_data.proof_with_pis;
    Ok(GeneratedSegmentProof { p_vals, intern })
}

/// Generates an aggregation proof from two child proofs.
///
/// Note that the child proofs may be either transaction or aggregation proofs.
///
/// If a transaction only contains a single segment, this function must still be
/// called to generate a `GeneratedSegmentAggProof`. In that case, you can set
/// `has_dummy` to `true`, and provide an arbitrary proof for the right child.
pub fn generate_segment_agg_proof(
    p_state: &ProverState,
    lhs_child: &SegmentAggregatableProof,
    rhs_child: &SegmentAggregatableProof,
    has_dummy: bool,
) -> ProofGenResult<GeneratedSegmentAggProof> {
    if has_dummy {
        assert!(
            !lhs_child.is_agg(),
            "Cannot have a dummy segment with an aggregation."
        );
    }

    let lhs_prover_output_data = ProverOutputData {
        is_dummy: false,
        proof_with_pis: lhs_child.intern().clone(),
        public_values: lhs_child.public_values(),
    };
    let rhs_prover_output_data = ProverOutputData {
        is_dummy: has_dummy,
        proof_with_pis: rhs_child.intern().clone(),
        public_values: rhs_child.public_values(),
    };
    let agg_output_data = p_state
        .state
        .prove_segment_aggregation(
            lhs_child.is_agg(),
            &lhs_prover_output_data,
            rhs_child.is_agg(),
            &rhs_prover_output_data,
        )
        .map_err(|err| err.to_string())?;

    let p_vals = agg_output_data.public_values;
    let intern = agg_output_data.proof_with_pis;

    Ok(GeneratedSegmentAggProof { p_vals, intern })
}

/// Generates a transaction aggregation proof from two child proofs.
///
/// Note that the child proofs may be either transaction or aggregation proofs.
pub fn generate_transaction_agg_proof(
    p_state: &ProverState,
    lhs_child: &BatchAggregatableProof,
    rhs_child: &BatchAggregatableProof,
) -> ProofGenResult<GeneratedTxnAggProof> {
    let (b_proof_intern, p_vals) = p_state
        .state
        .prove_transaction_aggregation(
            lhs_child.is_agg(),
            lhs_child.intern(),
            lhs_child.public_values(),
            rhs_child.is_agg(),
            rhs_child.intern(),
            rhs_child.public_values(),
        )
        .map_err(|err| err.to_string())?;

    Ok(GeneratedTxnAggProof {
        p_vals,
        intern: b_proof_intern,
    })
}

/// Generates a block proof.
///
/// It takes an optional argument, `prev_opt_parent_b_proof`, that can be set to
/// `None` on checkpoint heights.
pub fn generate_block_proof(
    p_state: &ProverState,
    prev_opt_parent_b_proof: Option<&GeneratedBlockProof>,
    curr_block_agg_proof: &GeneratedTxnAggProof,
) -> ProofGenResult<GeneratedBlockProof> {
    let b_height = curr_block_agg_proof
        .p_vals
        .block_metadata
        .block_number
        .low_u64();
    let parent_intern = prev_opt_parent_b_proof.map(|p| &p.intern);

    let (b_proof_intern, _) = p_state
        .state
        .prove_block(
            parent_intern,
            &curr_block_agg_proof.intern,
            curr_block_agg_proof.p_vals.clone(),
        )
        .map_err(|err| err.to_string())?;

    Ok(GeneratedBlockProof {
        b_height,
        intern: b_proof_intern,
    })
}

/// Generates an aggregation block proof from two child proofs.
///
/// Note that the child proofs may be either block or aggregation proofs.
pub fn generate_agg_block_proof(
    p_state: &ProverState,
    lhs_child: &AggregatableBlockProof,
    rhs_child: &AggregatableBlockProof,
) -> ProofGenResult<GeneratedAggBlockProof> {
    let intern = p_state
        .state
        .prove_two_to_one_block(
            lhs_child.intern(),
            lhs_child.is_agg(),
            rhs_child.intern(),
            rhs_child.is_agg(),
        )
        .map_err(|err| err.to_string())?;

    Ok(GeneratedAggBlockProof { intern })
}

/// Generates a dummy proof for a dummy circuit doing nothing.
/// This is useful for testing purposes only.
pub fn dummy_proof() -> ProofGenResult<PlonkyProofIntern> {
    let mut builder = CircuitBuilder::<Field, EXTENSION_DEGREE>::new(CircuitConfig::default());
    builder.add_gate(NoopGate, vec![]);
    let circuit_data = builder.build::<_>();

    plonky2::recursion::dummy_circuit::dummy_proof(&circuit_data, HashMap::default())
        .map_err(|e| ProofGenError(e.to_string()))
}<|MERGE_RESOLUTION|>--- conflicted
+++ resolved
@@ -16,13 +16,9 @@
 
 use crate::{
     proof_types::{
-<<<<<<< HEAD
-        BatchAggregatableProof, GeneratedBlockProof, GeneratedSegmentAggProof,
-        GeneratedSegmentProof, GeneratedTxnAggProof, SegmentAggregatableProof,
-=======
-        AggregatableBlockProof, AggregatableProof, GeneratedAggBlockProof, GeneratedAggProof,
-        GeneratedBlockProof, GeneratedTxnProof,
->>>>>>> e7e83ded
+        AggregatableBlockProof, BatchAggregatableProof, GeneratedAggBlockProof,
+        GeneratedBlockProof, GeneratedSegmentAggProof, GeneratedSegmentProof, GeneratedTxnAggProof,
+        SegmentAggregatableProof,
     },
     prover_state::ProverState,
     types::{Field, PlonkyProofIntern, EXTENSION_DEGREE},
